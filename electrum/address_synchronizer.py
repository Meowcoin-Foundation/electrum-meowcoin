# Electrum - lightweight Bitcoin client
# Copyright (C) 2018 The Electrum Developers
#
# Permission is hereby granted, free of charge, to any person
# obtaining a copy of this software and associated documentation files
# (the "Software"), to deal in the Software without restriction,
# including without limitation the rights to use, copy, modify, merge,
# publish, distribute, sublicense, and/or sell copies of the Software,
# and to permit persons to whom the Software is furnished to do so,
# subject to the following conditions:
#
# The above copyright notice and this permission notice shall be
# included in all copies or substantial portions of the Software.
#
# THE SOFTWARE IS PROVIDED "AS IS", WITHOUT WARRANTY OF ANY KIND,
# EXPRESS OR IMPLIED, INCLUDING BUT NOT LIMITED TO THE WARRANTIES OF
# MERCHANTABILITY, FITNESS FOR A PARTICULAR PURPOSE AND
# NONINFRINGEMENT. IN NO EVENT SHALL THE AUTHORS OR COPYRIGHT HOLDERS
# BE LIABLE FOR ANY CLAIM, DAMAGES OR OTHER LIABILITY, WHETHER IN AN
# ACTION OF CONTRACT, TORT OR OTHERWISE, ARISING FROM, OUT OF OR IN
# CONNECTION WITH THE SOFTWARE OR THE USE OR OTHER DEALINGS IN THE
# SOFTWARE.

import asyncio
import threading
import itertools
from collections import defaultdict
from typing import TYPE_CHECKING, Dict, Optional, Set, Tuple, NamedTuple, Sequence, List, Mapping, Union

from .crypto import sha256
from . import bitcoin, util
from .bitcoin import COINBASE_MATURITY
from .util import profiler, bfh, TxMinedInfo, UnrelatedTransactionException, with_lock, OldTaskGroup
from .transaction import Transaction, TxOutput, TxInput, PartialTxInput, TxOutpoint
from .synchronizer import Synchronizer
from .verifier import SPV
from .asset import get_asset_info_from_script, AssetMetadata, get_error_for_asset_typed, AssetType
from .blockchain import hash_header, Blockchain
from .i18n import _
from .logging import Logger
from .util import EventListener, event_listener
from .ipfs_db import IPFSDB
from .atomic_swap import AtomicSwap

if TYPE_CHECKING:
    from .network import Network
    from .wallet_db import WalletDB
    from .simple_config import SimpleConfig


TX_HEIGHT_FUTURE = -3
TX_HEIGHT_LOCAL = -2
TX_HEIGHT_UNCONF_PARENT = -1
TX_HEIGHT_UNCONFIRMED = 0

METADATA_VERIFIED = 1
METADATA_UNCONFIRMED = 0
METADATA_UNVERIFIED = -1

TX_TIMESTAMP_INF = 999_999_999_999
TX_HEIGHT_INF = 10 ** 9


class HistoryItem(NamedTuple):
    txid: str
    tx_mined_status: TxMinedInfo
    asset: Optional[str]
    delta: int
    fee: Optional[int]
    balance: int


class AddressSynchronizer(Logger, EventListener):
    """ address database """

    network: Optional['Network']
    asyncio_loop: Optional['asyncio.AbstractEventLoop'] = None
    synchronizer: Optional['Synchronizer']
    verifier: Optional['SPV']

    def __init__(self, db: 'WalletDB', config: 'SimpleConfig', *, name: str = None):
        self.db = db
        self.config = config
        self.name = name
        self.network = None
        Logger.__init__(self)
        # verifier (SPV) and synchronizer are started in start_network
        self.synchronizer = None
        self.verifier = None
        # locks: if you need to take multiple ones, acquire them in the order they are defined here!
        self.lock = threading.RLock()
        self.transaction_lock = threading.RLock()
        self.future_tx = {}  # type: Dict[str, int]  # txid -> wanted (abs) height
        # Txs the server claims are mined but still pending verification:
        self.unverified_tx = defaultdict(int)  # type: Dict[str, int]  # txid -> height. Access with self.lock.
        # Txs the server claims are in the mempool:
        self.unconfirmed_tx = defaultdict(int)  # type: Dict[str, int]  # txid -> height. Access with self.lock.
        # thread local storage for caching stuff
        self.threadlocal_cache = threading.local()

        self.unverified_asset_metadata = {}  # type: Dict[str, Tuple[AssetMetadata, Tuple[TxOutpoint, int], Optional[Tuple[TxOutpoint, int]], Optional[Tuple[TxOutpoint, int]]]]
        self.unconfirmed_asset_metadata = {}  # type: Dict[str, Tuple[AssetMetadata, Tuple[TxOutpoint, int], Optional[Tuple[TxOutpoint, int]], Optional[Tuple[TxOutpoint, int]]]]

        self.unverified_tags_for_qualifier = defaultdict(dict)
        self.unconfirmed_tags_for_qualifier = defaultdict(dict)

        self.unverified_tags_for_h160 = defaultdict(dict)
        self.unconfirmed_tags_for_h160 = defaultdict(dict)

        self.unverified_verifier_for_restricted = defaultdict(dict)
        self.unconfirmed_verifier_for_restricted = defaultdict(dict)

        self.unverified_freeze_for_restricted = defaultdict(dict)
        self.unconfirmed_freeze_for_restricted = defaultdict(dict)

        self.unverified_broadcast = defaultdict(dict)
        self.unconfirmed_broadcast = defaultdict(dict)

        self._get_balance_cache = {}
        self._get_asset_balance_cache = {}
        self._get_assets_in_mempool_cache = {}

        self.load_and_cleanup()

    def diagnostic_name(self):
        return self.name or ""

    def with_transaction_lock(func):
        def func_wrapper(self: 'AddressSynchronizer', *args, **kwargs):
            with self.transaction_lock:
                return func(self, *args, **kwargs)
        return func_wrapper

    def load_and_cleanup(self):
        self.load_local_history()
        self.check_history()
        self.load_unverified_transactions()
        self.remove_local_transactions_we_dont_have()

    def is_mine(self, address: Optional[str]) -> bool:
        """Returns whether an address is in our set
        Note: This class has a larget set of addresses than the wallet
        """
        if not address: return False
        return self.db.is_addr_in_history(address)

    def get_addresses(self):
        return sorted(self.db.get_history())

    def get_assets_to_watch(self):
        return sorted(self.db.get_assets_to_watch())

    def get_broadcasts_to_watch(self):
        return sorted(self.db.get_broadcasts_to_watch())
    
    def add_broadcast_to_watch(self, asset):
        self.db.add_broadcast_to_watch(asset)
        if self.synchronizer:
            self.synchronizer.add_broadcast(asset)

    def remove_broadcast_to_watch(self, asset):
        with self.lock:
            for associated_data, _, _, tx_hash, _ in [x for x in self.get_broadcasts(asset)]:
                IPFSDB.get_instance().dissociate_asset_with_ipfs(associated_data, asset)
                self.db.remove_verified_broadcast(asset, tx_hash)
            self.db.remove_broadcast_to_watch(asset)

    def add_my_swap(self, swap: AtomicSwap):
        tx = Transaction(swap.swap_hex)
        id = tx.txid()
        assert id
        self.db.add_my_swap(id, swap)
        for input in tx.inputs():
            self.db.add_swap_id_for_outpoint(input.prevout, id)

    def get_address_history(self, addr: str) -> Dict[str, int]:
        """Returns the history for the address, as a txid->height dict.
        In addition to what we have from the server, this includes local and future txns.

        Also see related method db.get_addr_history, which stores the response from the server,
        so that only includes txns the server sees.
        """
        h = {}
        # we need self.transaction_lock but get_tx_height will take self.lock
        # so we need to take that too here, to enforce order of locks
        with self.lock, self.transaction_lock:
            related_txns = self._history_local.get(addr, set())
            for tx_hash in related_txns:
                tx_height = self.get_tx_height(tx_hash).height
                h[tx_hash] = tx_height
        return h

    def get_address_history_len(self, addr: str) -> int:
        """Return number of transactions where address is involved."""
        return len(self._history_local.get(addr, ()))

    def get_txin_address(self, txin: TxInput) -> Optional[str]:
        if txin.address:
            return txin.address
        prevout_hash = txin.prevout.txid.hex()
        prevout_n = txin.prevout.out_idx
        for addr in self.db.get_txo_addresses(prevout_hash):
            d = self.db.get_txo_addr(prevout_hash, addr)
            if prevout_n in d:
                return addr
        tx = self.db.get_transaction(prevout_hash)
        if tx:
            return tx.outputs()[prevout_n].address
        return None

    def get_txin_value(self, txin: TxInput, *, address: str = None, asset_aware = False) -> Optional[int]:
        if txin.value_sats() is not None:
            return txin.value_sats()
        prevout_hash = txin.prevout.txid.hex()
        prevout_n = txin.prevout.out_idx
        if address is None:
            address = self.get_txin_address(txin)
        if address:
            d = self.db.get_txo_addr(prevout_hash, address)
            try:
                v, asset, cb = d[prevout_n]
                if asset is not None and not asset_aware:
                    return 0
                return v
            except KeyError:
                pass
        tx = self.db.get_transaction(prevout_hash)
        if tx:
            return tx.outputs()[prevout_n].value
        return None

    def get_txin_scriptpubkey(self, txin: TxInput) -> Optional[bytes]:
        if txin.scriptpubkey is not None:
            return txin.scriptpubkey
        prevout_hash = txin.prevout.txid.hex()
        prevout_n = txin.prevout.out_idx
        tx = self.db.get_transaction(prevout_hash)
        if tx:
            return tx.outputs()[prevout_n].scriptpubkey
        return None

    def load_unverified_transactions(self):
        # review transactions that are in the history
        for addr in self.db.get_history():
            hist = self.db.get_addr_history(addr)
            for tx_hash, tx_height in hist:
                # add it in case it was previously unconfirmed
                self.add_unverified_or_unconfirmed_tx(tx_hash, tx_height)

    def start_network(self, network: Optional['Network']) -> None:
        assert self.network is None, "already started"
        self.network = network
        if self.network is not None:
            self.synchronizer = Synchronizer(self)
            self.verifier = SPV(self.network, self)
            self.asyncio_loop = network.asyncio_loop
            self.register_callbacks()

    @event_listener
    def on_event_blockchain_updated(self, *args):
        self._get_balance_cache = {}  # invalidate cache
<<<<<<< HEAD
        self._get_asset_balance_cache = {}
        self._get_assets_in_mempool_cache = {}
=======
        self.db.put('stored_height', self.get_local_height())
>>>>>>> b5654b64

    async def stop(self):
        if self.network:
            try:
                async with OldTaskGroup() as group:
                    if self.synchronizer:
                        await group.spawn(self.synchronizer.stop())
                    if self.verifier:
                        await group.spawn(self.verifier.stop())
            finally:  # even if we get cancelled
                self.synchronizer = None
                self.verifier = None
                self.unregister_callbacks()

    def add_address(self, address):
        if address not in self.db.history:
            self.db.history[address] = []
        if self.synchronizer:
            self.synchronizer.add(address)
        self.up_to_date_changed()

    def get_conflicting_transactions(self, tx_hash, tx: Transaction, include_self=False):
        """Returns a set of transaction hashes from the wallet history that are
        directly conflicting with tx, i.e. they have common outpoints being
        spent with tx.

        include_self specifies whether the tx itself should be reported as a
        conflict (if already in wallet history)
        """
        conflicting_txns = set()
        with self.transaction_lock:
            for txin in tx.inputs():
                if txin.is_coinbase_input():
                    continue
                prevout_hash = txin.prevout.txid.hex()
                prevout_n = txin.prevout.out_idx
                spending_tx_hash = self.db.get_spent_outpoint(prevout_hash, prevout_n)
                if spending_tx_hash is None:
                    continue
                # this outpoint has already been spent, by spending_tx
                # annoying assert that has revealed several bugs over time:
                assert self.db.get_transaction(spending_tx_hash), f"spending tx {spending_tx_hash} not in wallet db"
                conflicting_txns |= {spending_tx_hash}
            if tx_hash in conflicting_txns:
                # this tx is already in history, so it conflicts with itself
                if len(conflicting_txns) > 1:
                    raise Exception('Found conflicting transactions already in wallet history.')
                if not include_self:
                    conflicting_txns -= {tx_hash}
            return conflicting_txns

    def get_transaction(self, txid: str) -> Optional[Transaction]:
        tx = self.db.get_transaction(txid)
        if tx:
            tx.deserialize()
            for txin in tx._inputs:
                tx_mined_info = self.get_tx_height(txin.prevout.txid.hex())
                txin.block_height = tx_mined_info.height  # not SPV-ed
                txin.block_txpos = tx_mined_info.txpos
        return tx

    def add_transaction(self, tx: Transaction, *, allow_unrelated=False, is_new=True) -> bool:
        """
        Returns whether the tx was successfully added to the wallet history.
        Note that a transaction may need to be added several times, if our
        list of addresses has increased. This will return True even if the
        transaction was already in self.db.
        """
        assert tx, tx
        # note: tx.is_complete() is not necessarily True; tx might be partial
        # but it *needs* to have a txid:
        tx_hash = tx.txid()
        if tx_hash is None:
            raise Exception("cannot add tx without txid to wallet history")
        # we need self.transaction_lock but get_tx_height will take self.lock
        # so we need to take that too here, to enforce order of locks
        with self.lock, self.transaction_lock:
            # NOTE: returning if tx in self.transactions might seem like a good idea
            # BUT we track is_mine inputs in a txn, and during subsequent calls
            # of add_transaction tx, we might learn of more-and-more inputs of
            # being is_mine, as we roll the gap_limit forward
            is_coinbase = tx.inputs()[0].is_coinbase_input()
            tx_height = self.get_tx_height(tx_hash).height
            if not allow_unrelated:
                # note that during sync, if the transactions are not properly sorted,
                # it could happen that we think tx is unrelated but actually one of the inputs is is_mine.
                # this is the main motivation for allow_unrelated
                is_mine = any([self.is_mine(self.get_txin_address(txin)) for txin in tx.inputs()])
                is_for_me = any([self.is_mine(txo.address) for txo in tx.outputs()])
                if not is_mine and not is_for_me:
                    raise UnrelatedTransactionException()
            # Find all conflicting transactions.
            # In case of a conflict,
            #     1. confirmed > mempool > local
            #     2. this new txn has priority over existing ones
            # When this method exits, there must NOT be any conflict, so
            # either keep this txn and remove all conflicting (along with dependencies)
            #     or drop this txn
            conflicting_txns = self.get_conflicting_transactions(tx_hash, tx)
            if conflicting_txns:
                existing_mempool_txn = any(
                    self.get_tx_height(tx_hash2).height in (TX_HEIGHT_UNCONFIRMED, TX_HEIGHT_UNCONF_PARENT)
                    for tx_hash2 in conflicting_txns)
                existing_confirmed_txn = any(
                    self.get_tx_height(tx_hash2).height > 0
                    for tx_hash2 in conflicting_txns)
                if existing_confirmed_txn and tx_height <= 0:
                    # this is a non-confirmed tx that conflicts with confirmed txns; drop.
                    return False
                if existing_mempool_txn and tx_height == TX_HEIGHT_LOCAL:
                    # this is a local tx that conflicts with non-local txns; drop.
                    return False
                # keep this txn and remove all conflicting
                for tx_hash2 in conflicting_txns:
                    self.remove_transaction(tx_hash2)
            # add inputs
            def add_value_from_prev_output():
                # note: this takes linear time in num is_mine outputs of prev_tx
                addr = self.get_txin_address(txi)
                if addr and self.is_mine(addr):
                    outputs = self.db.get_txo_addr(prevout_hash, addr)
                    try:
                        v, asset, is_cb = outputs[prevout_n]
                    except KeyError:
                        pass
                    else:
                        self.db.add_txi_addr(tx_hash, addr, ser, v, asset)
                        self._get_balance_cache.clear()  # invalidate cache
                        self._get_asset_balance_cache.clear()
                        self._get_assets_in_mempool_cache.clear()
            for txi in tx.inputs():
                if txi.is_coinbase_input():
                    continue
                prevout_hash = txi.prevout.txid.hex()
                prevout_n = txi.prevout.out_idx
                ser = txi.prevout.to_str()
                self.db.set_spent_outpoint(prevout_hash, prevout_n, tx_hash)
                add_value_from_prev_output()
                self.db.remove_non_deterministic_txo_lockingscript(txi.prevout)
                swap_id = self.db.get_swap_id_for_outpoint(txi.prevout)
                if swap_id:
                    swap = self.db.get_swap_for_id(swap_id)
                    assert swap
                    swap.redeemed = True
                    util.trigger_callback('adb_swap_redeemed', self, swap_id)

            # add outputs
            for n, txo in enumerate(tx.outputs()):
                v = txo.value
                ser = tx_hash + ':%d'%n
                asset_data = get_asset_info_from_script(txo.scriptpubkey)
                scripthash = bitcoin.script_to_scripthash(txo.scriptpubkey.hex())
                self.db.add_prevout_by_scripthash(scripthash, prevout=TxOutpoint.from_str(ser), value=asset_data.amount or v, asset=asset_data.asset)
                addr = txo.address
                if addr and self.is_mine(addr):
                    self.db.add_txo_addr(tx_hash, addr, n, asset_data.amount or v, asset_data.asset, is_coinbase)
                    self._get_balance_cache.clear()  # invalidate cache
                    self._get_asset_balance_cache.clear()
                    self._get_assets_in_mempool_cache.clear()
                    # give v to txi that spends me
                    next_tx = self.db.get_spent_outpoint(tx_hash, n)
                    if next_tx is not None:
                        self.db.add_txi_addr(next_tx, addr, ser, asset_data.amount or v, asset_data.asset)
                        self._add_tx_to_local_history(next_tx)
                    else:
                        if asset_data.asset:
                            self.watch_asset(asset_data.asset)
                        if not asset_data.is_deterministic():
                            outpoint = TxOutpoint(txid=bytes.fromhex(tx.txid()), out_idx=n)
                            if asset_data.well_formed_script:
                                self.logger.info(f'{outpoint.to_str()} is non-deterministic')
                            else:
                                self.logger.info(f'{outpoint.to_str()} is not well-formed')
                            self.db.add_non_deterministic_txo_lockingscript(outpoint)

            # add to local history
            self._add_tx_to_local_history(tx_hash)
            # save
            self.db.add_transaction(tx_hash, tx)
            self.db.add_num_inputs_to_tx(tx_hash, len(tx.inputs()))
            if is_new:
                util.trigger_callback('adb_added_tx', self, tx_hash, tx)
            return True

    def watch_asset(self, asset: str, restricted_check=False):
        if not self.db.is_watching_asset(asset):
            self.synchronizer.add_asset(asset)
            if not restricted_check:
                self.db.add_asset_to_watch(asset)
                if asset[0] == '$':
                    self.synchronizer.add_qualifier_for_tag(asset)
                    self.synchronizer.add_restricted_for_verifier(asset)
                    self.synchronizer.add_restricted_for_freeze(asset)
                elif asset[0] == '#':
                    self.synchronizer.add_qualifier_for_tag(asset)
            if asset[-1] == '!' and get_error_for_asset_typed(asset[:-1], AssetType.ROOT) is None:
                # Check for any restricted assets
                r_asset = f'${asset[:-1]}'
                self.watch_asset(r_asset, True)

    def remove_transaction(self, tx_hash: str) -> None:
        """Removes a transaction AND all its dependents/children
        from the wallet history.
        """
        with self.lock, self.transaction_lock:
            to_remove = {tx_hash}
            to_remove |= self.get_depending_transactions(tx_hash)
            for txid in to_remove:
                self._remove_transaction(txid)

    def _remove_transaction(self, tx_hash: str) -> None:
        """Removes a single transaction from the wallet history, and attempts
         to undo all effects of the tx (spending inputs, creating outputs, etc).
        """
        def maybe_update_atomic_swap(prevout: TxOutpoint):
            swap_id = self.db.get_swap_id_for_outpoint(prevout)
            if swap_id:
                swap = self.db.get_swap_for_id(swap_id)
                assert swap
                tx = Transaction(swap.swap_hex)
                for txin in tx.inputs():
                    if self.db.get_spent_outpoint(txin.prevout.txid.hex(), txin.prevout.out_idx): break
                else:
                    swap.redeemed = False
                    util.trigger_callback('adb_swap_unredeemed', self, swap_id)

        def remove_from_spent_outpoints():
            # undo spends in spent_outpoints
            if tx is not None:
                # if we have the tx, this branch is faster
                for txin in tx.inputs():
                    if txin.is_coinbase_input():
                        continue
                    prevout_hash = txin.prevout.txid.hex()
                    prevout_n = txin.prevout.out_idx
                    self.db.remove_spent_outpoint(prevout_hash, prevout_n)
                    maybe_update_atomic_swap(txin.prevout)
            else:
                # expensive but always works
                for prevout_hash, prevout_n in self.db.list_spent_outpoints():
                    spending_txid = self.db.get_spent_outpoint(prevout_hash, prevout_n)
                    if spending_txid == tx_hash:
                        self.db.remove_spent_outpoint(prevout_hash, prevout_n)
                        maybe_update_atomic_swap(txin.prevout)

        with self.lock, self.transaction_lock:
            self.logger.info(f"removing tx from history {tx_hash}")
            tx = self.db.remove_transaction(tx_hash)
            remove_from_spent_outpoints()
            self._remove_tx_from_local_history(tx_hash)
            for addr in itertools.chain(self.db.get_txi_addresses(tx_hash), self.db.get_txo_addresses(tx_hash)):
                self._get_balance_cache.clear()  # invalidate cache
                self._get_asset_balance_cache.clear()
                self._get_assets_in_mempool_cache.clear()
            self.db.remove_txi(tx_hash)
            self.db.remove_txo(tx_hash)
            self.db.remove_tx_fee(tx_hash)
            self.db.remove_verified_tx(tx_hash)
            self.unverified_tx.pop(tx_hash, None)
            self.unconfirmed_tx.pop(tx_hash, None)
            if tx:
                for idx, txo in enumerate(tx.outputs()):
                    scripthash = bitcoin.script_to_scripthash(txo.scriptpubkey.hex())
                    prevout = TxOutpoint(bfh(tx_hash), idx)
                    self.db.remove_prevout_by_scripthash(scripthash, prevout=prevout, value=txo.value)
        util.trigger_callback('adb_removed_tx', self, tx_hash, tx)

    def get_depending_transactions(self, tx_hash: str) -> Set[str]:
        """Returns all (grand-)children of tx_hash in this wallet."""
        with self.transaction_lock:
            children = set()
            for n in self.db.get_spent_outpoints(tx_hash):
                other_hash = self.db.get_spent_outpoint(tx_hash, n)
                children.add(other_hash)
                children |= self.get_depending_transactions(other_hash)
            return children

    def receive_tx_callback(self, tx_hash: str, tx: Transaction, tx_height: int) -> None:
        self.add_unverified_or_unconfirmed_tx(tx_hash, tx_height)
        self.add_transaction(tx, allow_unrelated=True)

    def receive_history_callback(self, addr: str, hist, tx_fees: Dict[str, int]):
        with self.lock:
            old_hist = self.get_address_history(addr)
            for tx_hash, height in old_hist.items():
                if (tx_hash, height) not in hist:
                    # make tx local
                    self.unverified_tx.pop(tx_hash, None)
                    self.unconfirmed_tx.pop(tx_hash, None)
                    self.db.remove_verified_tx(tx_hash)
                    if self.verifier:
                        self.verifier.remove_spv_proof_for_tx(tx_hash)
            self.db.set_addr_history(addr, hist)

        for tx_hash, tx_height in hist:
            # add it in case it was previously unconfirmed
            self.add_unverified_or_unconfirmed_tx(tx_hash, tx_height)
            # if addr is new, we have to recompute txi and txo
            tx = self.db.get_transaction(tx_hash)
            if tx is None:
                continue
            self.add_transaction(tx, allow_unrelated=True, is_new=False)
            # if we already had this tx, see if its height changed (e.g. local->unconfirmed)
            old_height = old_hist.get(tx_hash, None)
            if old_height is not None and old_height != tx_height:
                util.trigger_callback('adb_tx_height_changed', self, tx_hash, old_height, tx_height)

        # Store fees
        for tx_hash, fee_sat in tx_fees.items():
            self.db.add_tx_fee_from_server(tx_hash, fee_sat)

    @profiler
    def load_local_history(self):
        self._history_local = {}  # type: Dict[str, Set[str]]  # address -> set(txid)
        self._address_history_changed_events = defaultdict(asyncio.Event)  # address -> Event
        for txid in itertools.chain(self.db.list_txi(), self.db.list_txo()):
            self._add_tx_to_local_history(txid)

    @profiler
    def check_history(self):
        hist_addrs_mine = list(filter(lambda k: self.is_mine(k), self.db.get_history()))
        hist_addrs_not_mine = list(filter(lambda k: not self.is_mine(k), self.db.get_history()))
        for addr in hist_addrs_not_mine:
            self.db.remove_addr_history(addr)
        for addr in hist_addrs_mine:
            hist = self.db.get_addr_history(addr)
            for tx_hash, tx_height in hist:
                if self.db.get_txi_addresses(tx_hash) or self.db.get_txo_addresses(tx_hash):
                    continue
                tx = self.db.get_transaction(tx_hash)
                if tx is not None:
                    self.add_transaction(tx, allow_unrelated=True)

    def remove_local_transactions_we_dont_have(self):
        for txid in itertools.chain(self.db.list_txi(), self.db.list_txo()):
            tx_height = self.get_tx_height(txid).height
            if tx_height == TX_HEIGHT_LOCAL and not self.db.get_transaction(txid):
                self.remove_transaction(txid)

    def clear_history(self):
        with self.lock:
            with self.transaction_lock:
                self.db.clear_history()
                self._history_local.clear()
                self._get_balance_cache.clear()  # invalidate cache
                self._get_asset_balance_cache.clear()
                self._get_assets_in_mempool_cache.clear()

    def _get_tx_sort_key(self, tx_hash: str) -> Tuple[int, int]:
        """Returns a key to be used for sorting txs."""
        with self.lock:
            tx_mined_info = self.get_tx_height(tx_hash)
            height = self.tx_height_to_sort_height(tx_mined_info.height)
            txpos = tx_mined_info.txpos or -1
            return height, txpos

    @classmethod
    def tx_height_to_sort_height(cls, height: int = None):
        """Return a height-like value to be used for sorting txs."""
        if height is not None:
            if height > 0:
                return height
            if height == TX_HEIGHT_UNCONFIRMED:
                return TX_HEIGHT_INF
            if height == TX_HEIGHT_UNCONF_PARENT:
                return TX_HEIGHT_INF + 1
            if height == TX_HEIGHT_FUTURE:
                return TX_HEIGHT_INF + 2
            if height == TX_HEIGHT_LOCAL:
                return TX_HEIGHT_INF + 3
        return TX_HEIGHT_INF + 100

    def with_local_height_cached(func):
        # get local height only once, as it's relatively expensive.
        # take care that nested calls work as expected
        def f(self, *args, **kwargs):
            orig_val = getattr(self.threadlocal_cache, 'local_height', None)
            self.threadlocal_cache.local_height = orig_val or self.get_local_height()
            try:
                return func(self, *args, **kwargs)
            finally:
                self.threadlocal_cache.local_height = orig_val
        return f

    @with_lock
    @with_transaction_lock
    @with_local_height_cached
    def get_history(self, domain) -> Sequence[HistoryItem]:
        domain = set(domain)
        # 1. Get the history of each address in the domain, maintain the
        #    delta of a tx as the sum of its deltas on domain addresses
        tx_deltas = defaultdict(lambda: defaultdict(int))  # type: Dict[str, Dict[Optional[str], int]]
        for addr in domain:
            h = self.get_address_history(addr).items()
            for tx_hash, height in h:
                for asset, value in self.get_tx_delta(tx_hash, addr).items():
                    tx_deltas[tx_hash][asset] += value
        # 2. create sorted history
        history = []
        for tx_hash in tx_deltas:
            tx_mined_status = self.get_tx_height(tx_hash)
            fee = self.get_tx_fee(tx_hash)
            for _asset, delta in tx_deltas[tx_hash].items():
                history.append((tx_hash, tx_mined_status, _asset, delta, fee))
        history.sort(key = lambda x: self._get_tx_sort_key(x[0]))
        # 3. add balance
        h2 = []
        balance = defaultdict(int)
        for tx_hash, tx_mined_status, asset, delta, fee in history:
            balance[asset] += delta
            h2.append(HistoryItem(
                txid=tx_hash,
                tx_mined_status=tx_mined_status,
                asset=asset,
                delta=delta,
                fee=fee,
                balance=balance[asset]))
        # sanity check
        asset_balances = self.get_balance(domain, asset_aware=True)
        for key, _balance in balance.items():
            c, u, x = asset_balances[key]
            if _balance != c + u + x:
                self.logger.error(f'sanity check failed! key={key}; c={c},u={u},x={x} while history balance={_balance}')
                raise Exception("wallet.get_history() failed balance sanity-check")
        return h2

    def _add_tx_to_local_history(self, txid):
        with self.transaction_lock:
            for addr in itertools.chain(self.db.get_txi_addresses(txid), self.db.get_txo_addresses(txid)):
                cur_hist = self._history_local.get(addr, set())
                cur_hist.add(txid)
                self._history_local[addr] = cur_hist
                self._mark_address_history_changed(addr)

    def _remove_tx_from_local_history(self, txid):
        with self.transaction_lock:
            for addr in itertools.chain(self.db.get_txi_addresses(txid), self.db.get_txo_addresses(txid)):
                cur_hist = self._history_local.get(addr, set())
                try:
                    cur_hist.remove(txid)
                except KeyError:
                    pass
                else:
                    self._history_local[addr] = cur_hist
                    self._mark_address_history_changed(addr)

    def _mark_address_history_changed(self, addr: str) -> None:
        def set_and_clear():
            event = self._address_history_changed_events[addr]
            # history for this address changed, wake up coroutines:
            event.set()
            # clear event immediately so that coroutines can wait() for the next change:
            event.clear()
        if self.asyncio_loop:
            self.asyncio_loop.call_soon_threadsafe(set_and_clear)

    async def wait_for_address_history_to_change(self, addr: str) -> None:
        """Wait until the server tells us about a new transaction related to addr.

        Unconfirmed and confirmed transactions are not distinguished, and so e.g. SPV
        is not taken into account.
        """
        assert self.is_mine(addr), "address needs to be is_mine to be watched"
        await self._address_history_changed_events[addr].wait()

    def add_unverified_or_unconfirmed_tx(self, tx_hash, tx_height):
        if self.db.is_in_verified_tx(tx_hash):
            if tx_height <= 0:
                # tx was previously SPV-verified but now in mempool (probably reorg)
                with self.lock:
                    self.db.remove_verified_tx(tx_hash)
                    self.unconfirmed_tx[tx_hash] = tx_height
                if self.verifier:
                    self.verifier.remove_spv_proof_for_tx(tx_hash)
        else:
            with self.lock:
                if tx_height > 0:
                    self.unverified_tx[tx_hash] = tx_height
                else:
                    self.unconfirmed_tx[tx_hash] = tx_height

    def add_unverified_or_unconfirmed_asset_metadata(self, asset, d):
        metadata = AssetMetadata(
            sats_in_circulation=d['sats_in_circulation'],
            divisions = d['divisions'],
            reissuable = d['reissuable'],
            associated_data = d['ipfs'] if d['has_ipfs'] else None
        )

        source_outpoint = TxOutpoint(txid=bytes.fromhex(d['source']['tx_hash']), out_idx=d['source']['tx_pos'])
        source_height = d['source']['height']

        source = source_outpoint, source_height

        source_divisions = None

        if 'source_divisions' in d:
            _source_outpoint = TxOutpoint(txid=bytes.fromhex(d['source_divisions']['tx_hash']), out_idx=d['source_divisions']['tx_pos'])
            _source_height = d['source_divisions']['height']
            source_divisions = _source_outpoint, _source_height

        source_ipfs = None

        if 'source_ipfs' in d:
            __source_outpoint = TxOutpoint(txid=bytes.fromhex(d['source_ipfs']['tx_hash']), out_idx=d['source_ipfs']['tx_pos'])
            __source_height = d['source_ipfs']['height']
            source_ipfs = __source_outpoint, __source_height

        with self.lock:
            self.unconfirmed_asset_metadata.pop(asset, None)
            self.unverified_asset_metadata.pop(asset, None)
            if source_height > 0:
                self.unverified_asset_metadata[asset] = metadata, source, source_divisions, source_ipfs
            else:
                self.unconfirmed_asset_metadata[asset] = metadata, source, source_divisions, source_ipfs
                util.trigger_callback('adb_added_unconfirmed_asset_metadata', self, asset)

    def get_unverified_asset_metadatas(self):
        '''Returns a map from tx hash to transaction height'''
        with self.lock:
            return dict(self.unverified_asset_metadata)  # copy

    def remove_unverified_asset_metadata(self, asset: str, source_height: int):
        with self.lock:
            maybe_metadata = self.unverified_asset_metadata.get(asset, None)
            if maybe_metadata:
                current_height = maybe_metadata[1][1]
                if current_height == source_height:
                    self.unverified_asset_metadata.pop(asset, None)

    def add_verified_asset_metadata(self, asset: str, metadata: AssetMetadata, source_tup, source_divisions_tup, source_associated_data_tup):
        # Remove from the unverified map and add to the verified map
        with self.lock:
            self.unverified_asset_metadata.pop(asset, None)
            old_metadata = self.db.get_verified_asset_metadata(asset)
            if old_metadata:
                if old_metadata.is_associated_data_ipfs():
                    old_ipfs_str = old_metadata.associated_data_as_ipfs()
                    util.trigger_callback('ipfs_hash_dissociate_asset', old_ipfs_str, asset)
            self.db.add_verified_asset_metadata(asset, metadata, source_tup, source_divisions_tup, source_associated_data_tup)
        util.trigger_callback('adb_added_verified_asset_metadata', self, asset)

    def get_metadata_for_synchronizer(self, asset: str) -> Optional[AssetMetadata]:
        with self.lock:
            unconfirmed = self.unconfirmed_asset_metadata.get(asset, None)
            if unconfirmed:
                return unconfirmed[0]
            unverified = self.unverified_asset_metadata.get(asset, None)
            if unverified:
                return unverified[0]
            verified = self.db.get_verified_asset_metadata(asset)
            if verified:
                return verified
            return None
    
    def get_asset_metadata(self, asset: str) -> Optional[Tuple[AssetMetadata, int]]:
        with self.lock:
            unconfirmed = self.unconfirmed_asset_metadata.get(asset, None)
            if unconfirmed and self.config.HANDLE_UNCONFIRMED_METADATA:
                return unconfirmed[0], METADATA_UNCONFIRMED
            verified = self.db.get_verified_asset_metadata(asset)
            if verified:
                return verified, METADATA_VERIFIED
            unverified = self.unverified_asset_metadata.get(asset, None)
            if unverified:
                return unverified[0], METADATA_UNVERIFIED
            return None
    
    def get_asset_metadata_txids(self, asset: str) -> Optional[Tuple[bytes, Optional[bytes], Optional[bytes]]]:
        with self.lock:
            unconfirmed = self.unconfirmed_asset_metadata.get(asset, None)
            if unconfirmed and self.config.HANDLE_UNCONFIRMED_METADATA:
                # source_main, div, ipfs
                return (
                    unconfirmed[1][0].txid, 
                    unconfirmed[2][0].txid if unconfirmed[2] else None, 
                    unconfirmed[3][0].txid if unconfirmed[3] else None
                )
            verified = self.db.get_verified_asset_metadata_source_txids(asset)
            if verified:
                return verified
            unverified = self.unverified_asset_metadata.get(asset, None)
            if unverified:
                return (
                    unverified[1][0].txid, 
                    unverified[2][0].txid if unverified[2] else None, 
                    unverified[3][0].txid if unverified[3] else None
                )
            return None
        
    def get_asset_metadata_outpoint(self, asset: str) -> Optional[TxOutpoint]:
        with self.lock:
            base_source = self.db.get_verified_asset_metadata_base_source(asset)
            if base_source:
                return base_source[0]
            unconfirmed = self.unconfirmed_asset_metadata.get(asset, None)
            if unconfirmed:
                return unconfirmed[1][0]
            unverified = self.unverified_asset_metadata.get(asset, None)
            if unverified:
                return unverified[1][0]
            return None

    def add_unverified_or_unconfirmed_verifier_string_for_restricted(self, asset: str, data):
        with self.lock:
            self.unconfirmed_verifier_for_restricted.pop(asset, None)
            self.unverified_verifier_for_restricted.pop(asset, None)
            if data['height'] > 0:
                self.unverified_verifier_for_restricted[asset] = data
            else:
                self.unconfirmed_verifier_for_restricted[asset] = data

    def get_restricted_verifier_string_for_synchronizer(self, asset: str) -> Dict[str, object]:
        with self.lock:
            unconfirmed = self.unconfirmed_verifier_for_restricted.get(asset, dict())
            if unconfirmed:
                return unconfirmed
            unverified = self.unverified_verifier_for_restricted.get(asset, dict())
            if unverified:
                return unverified
            return self.db.get_verified_restricted_verifier(asset) or {}

    def get_restricted_verifier_string(self, asset: str) -> Optional[Tuple[dict, int]]:
        with self.lock:
            unconfirmed = self.unconfirmed_verifier_for_restricted.get(asset, dict())
            if unconfirmed and self.config.HANDLE_UNCONFIRMED_METADATA:
                return unconfirmed, METADATA_UNCONFIRMED
            verified = self.db.get_verified_restricted_verifier(asset)
            if verified:
                return verified, METADATA_VERIFIED
            unverified = self.unverified_verifier_for_restricted.get(asset, dict())
            if unverified:
                return unverified, METADATA_UNVERIFIED
        return None

    def get_unverified_restricted_verifier_strings(self) -> Dict[str, Dict[str, object]]:
        with self.lock:
            return dict(self.unverified_verifier_for_restricted)

    def remove_unverified_restricted_verifier_string(self, asset: str, source_height: int):
        with self.lock:
            d = self.unverified_verifier_for_restricted.get(asset, dict())
            if d and d['height'] == source_height:
                self.unverified_verifier_for_restricted.pop(asset)

    def add_verified_restricted_verifier_string(self, asset: str, d):
        # Remove from the unverified map and add to the verified map
        with self.lock:
            self.unverified_verifier_for_restricted.pop(asset, None)
            self.db.add_verified_restricted_verifier(asset, d)
        util.trigger_callback('adb_added_verified_restricted_verifier', self, asset, d['string'])

    def add_unverified_or_unconfirmed_broadcasts(self, asset: str, tx_map: Dict):
        with self.lock:
            self.unconfirmed_broadcast.pop(asset, None)
            self.unverified_broadcast.pop(asset, None)

            verified = self.db.get_verified_broadcasts(asset)

            for tx_hash, d in tx_map.items():
                if d['height'] > 0:
                    if d == verified.get(tx_hash, None): continue
                    self.unverified_broadcast[asset][tx_hash] = d
                else:
                    self.unconfirmed_broadcast[asset][tx_hash] = d
                    util.trigger_callback('adb_added_unconfirmed_broadcast', self, asset, tx_hash)

    def get_broadcasts_for_synchronizer(self, asset: str) -> Dict[str, Dict[str, object]]:
        with self.lock:
            d = self.db.get_verified_broadcasts(asset)
            d.update(self.unverified_broadcast.get(asset, dict()))
            d.update(self.unconfirmed_broadcast.get(asset, dict()))
            return [{'tx_hash': tx_hash, **d_i} for tx_hash, d_i in d.items()]

    def get_broadcasts(self, asset: str) -> Sequence[Tuple[str, int, int, str, int]]:
        with self.lock:
            combined = {}
            combined.update(self.db.get_verified_broadcasts(asset))
            combined.update(self.unverified_broadcast.get(asset, dict()))
            if self.config.HANDLE_UNCONFIRMED_METADATA:
                combined.update(self.unconfirmed_broadcast.get(asset, dict()))

            def mempool_key(tup):
                if tup[2] < 0:
                    return -1
                else:
                    return 1

            result = [(d['data'], d['expiration'], d['height'], tx_hash, d['tx_pos']) for tx_hash, d in combined.items()]
            result.sort(key=lambda x: x[2], reverse=True)
            return sorted(result, key=mempool_key)

    def get_unverified_broadcasts(self) -> Dict[str, Dict[str, object]]:
        with self.lock:
            return {k: dict(v) for k, v in self.unverified_broadcast.items()}

    def remove_unverified_broadcast(self, asset: str, tx_hash: str, source_height: int):
        with self.lock:
            d1 = self.unverified_broadcast.get(asset, dict())
            d2 = d1.get(tx_hash, dict())
            if d2 and d2['height'] == source_height:
                self.unverified_broadcast.get(asset, dict()).pop(tx_hash, None)
                if not self.unverified_broadcast.get(asset, None):
                    self.unverified_broadcast.pop(asset, None)

    def add_verified_broadcast(self, asset: str, tx_hash: str, data: Dict):
        # Remove from the unverified map and add to the verified map
        with self.lock:
            self.unverified_broadcast.get(asset, dict()).pop(tx_hash, None)
            if not self.unverified_broadcast.get(asset, None):
                self.unverified_broadcast.pop(asset, None)
            self.db.add_verified_broadcast(asset, tx_hash, data)
        util.trigger_callback('adb_added_verified_broadcast', self, asset, tx_hash)

    def add_unverified_or_unconfirmed_freeze_for_restricted(self, asset: str, data):
        with self.lock:
            self.unconfirmed_freeze_for_restricted.pop(asset, None)
            self.unverified_freeze_for_restricted.pop(asset, None)
            if data['height'] > 0:
                self.unverified_freeze_for_restricted[asset] = data
            else:
                self.unconfirmed_freeze_for_restricted[asset] = data

    def get_restricted_freeze_for_synchronizer(self, asset: str) -> Dict[str, object]:
        with self.lock:
            unconfirmed = self.unconfirmed_freeze_for_restricted.get(asset, dict())
            if unconfirmed:
                return unconfirmed
            unverified = self.unverified_freeze_for_restricted.get(asset, dict())
            if unverified:
                return unverified
            return self.db.get_verified_restricted_freeze(asset) or {}

    def get_restricted_freeze(self, asset: str) -> Optional[Tuple[dict, int]]:
        with self.lock:
            unconfirmed = self.unconfirmed_freeze_for_restricted.get(asset, dict())
            if unconfirmed and self.config.HANDLE_UNCONFIRMED_METADATA:
                return unconfirmed, METADATA_UNCONFIRMED
            verified = self.db.get_verified_restricted_freeze(asset)
            if verified:
                return verified, METADATA_VERIFIED
            unverified = self.unverified_freeze_for_restricted.get(asset, dict())
            if unverified:
                return unverified, METADATA_UNVERIFIED
        return None

    def get_unverified_restricted_freezes(self) -> Dict[str, Dict[str, object]]:
        with self.lock:
            return dict(self.unverified_freeze_for_restricted)

    def remove_unverified_restricted_freeze(self, asset: str, source_height: int):
        with self.lock:
            d = self.unverified_freeze_for_restricted.get(asset, dict())
            if d and d['height'] == source_height:
                self.unverified_freeze_for_restricted.pop(asset, None)

    def add_verified_restricted_freeze(self, asset: str, d):
        # Remove from the unverified map and add to the verified map
        with self.lock:
            self.unverified_freeze_for_restricted.pop(asset, None)
            self.db.add_verified_restricted_freeze(asset, d)
        util.trigger_callback('adb_added_verified_restricted_freeze', self, asset, d['frozen'])

    def add_unverified_or_unconfirmed_tags_for_h160(self, h160, asset_tags):
        verified_h160_tags = self.db.get_verified_h160_tags(h160)
        if not verified_h160_tags:
            verified_h160_tags = dict()
        with self.lock:
            self.unconfirmed_tags_for_h160.pop(h160, None)
            self.unverified_tags_for_h160.pop(h160, None)
            for asset, d in asset_tags.items():
                if d['height'] > 0:
                    verified_asset_tags = self.db.get_verified_qualifier_tags(asset)
                    if verified_asset_tags and h160 in verified_asset_tags and verified_asset_tags[h160] == d:
                        # We have already verified this tag
                        self.db.add_verified_h160_tag(h160, asset, d)
                        continue
                    if asset in verified_h160_tags:
                        if verified_h160_tags[asset] == d:
                            # no change with what we know
                            continue
                    self.unverified_tags_for_h160[h160][asset] = d
                else:
                    self.unconfirmed_tags_for_h160[h160][asset] = d

    def get_h160_tags_for_synchronizer(self, h160: str) -> Dict[str, Dict[str, object]]:
        with self.lock:
            tags = self.db.get_verified_h160_tags(h160)
            if not tags:
                tags = {}
            unverified_tags = self.unverified_tags_for_h160.get(h160)
            if unverified_tags:
                for h160, d in unverified_tags.items():
                    tags[h160] = d
            unconfirmed_tags = self.unconfirmed_tags_for_h160.get(h160)
            if unconfirmed_tags:
                for h160, d in unconfirmed_tags.items():
                    tags[h160] = d
            return tags

    def is_h160_tagged(self, h160: str, asset: str) -> Optional[bool]:
        with self.lock:
            #unconfirmed_tags = self.unconfirmed_tags_for_h160.get(h160)
            #if unconfirmed_tags and asset in unconfirmed_tags:
            #    return unconfirmed_tags[asset]['flag']
            #unconfirmed_tags = self.unconfirmed_tags_for_qualifier.get(asset)
            #if unconfirmed_tags and h160 in unconfirmed_tags:
            #    return unconfirmed_tags[h160]['flag']
            unverified_tags = self.unverified_tags_for_h160.get(h160)
            if unverified_tags and asset in unverified_tags:
                return unverified_tags[asset]['flag']
            unverified_tags = self.unverified_tags_for_qualifier.get(asset)
            if unverified_tags and h160 in unverified_tags:
                return unverified_tags[h160]['flag']
            tag = self.db.get_verified_h160_tag(h160, asset)
            if tag:
                return tag['flag']
            if self.db.is_h160_checked(h160):
                return False
            tag = self.db.get_verified_qualifier_tag(asset, h160)
            if tag:
                return tag['flag']
            if self.db.is_qualified_checked(asset):
                return False
        return None

    def get_unverified_tags_for_h160(self) -> Dict[str, Dict[str, Dict[str, object]]]:
        with self.lock:
            return dict(self.unverified_tags_for_h160)

    def remove_unverified_tag_for_h160(self, h160: str, asset: str, source_height: int):
        with self.lock:
            maybe_tags = self.unverified_tags_for_h160.get(h160)
            if maybe_tags:
                maybe_tag = maybe_tags.get(asset)
                if maybe_tag:
                    if maybe_tag['height'] == source_height:
                        self.unverified_tags_for_h160[h160].pop(asset, None)
                        if not self.unverified_tags_for_h160[h160]:
                            self.unverified_tags_for_h160.pop(h160, None)

    def add_verified_tag_for_h160(self, h160: str, asset: str, d):
        # Remove from the unverified map and add to the verified map
        with self.lock:
            self.unverified_tags_for_h160.get(h160, dict()).pop(asset, None)
            if not self.unverified_tags_for_h160.get(h160):
                self.unverified_tags_for_h160.pop(h160, None)
            self.db.add_verified_h160_tag(h160, asset, d)
        util.trigger_callback('adb_added_verified_tag_for_h160', self, h160, asset)

    def add_unverified_or_unconfirmed_tags_for_qualifier(self, asset, h160_tags):
        verified_tags = self.db.get_verified_qualifier_tags(asset)
        if not verified_tags:
            verified_tags = dict()
        with self.lock:
            self.unconfirmed_tags_for_qualifier.pop(asset, None)
            self.unverified_tags_for_qualifier.pop(asset, None)
            for h160, d in h160_tags.items():
                if d['height'] > 0:
                    verified_h160_tags = self.db.get_verified_h160_tags(h160)
                    if verified_h160_tags and asset in verified_h160_tags and verified_h160_tags[asset] == d:
                        # We have already verified this tag
                        self.db.add_verified_qualifier_tag(asset, h160, d)
                        continue
                    if h160 in verified_tags:
                        if (verified_tags[h160]['tx_hash'], verified_tags[h160]['height']) == (d['tx_hash'], d['height']):
                            # no change with what we know
                            continue
                    self.unverified_tags_for_qualifier[asset][h160] = d
                else:
                    self.unconfirmed_tags_for_qualifier[asset][h160] = d

    def get_qualifier_tags_for_synchronizer(self, asset: str) -> Dict[str, Dict[str, object]]:
        with self.lock:
            tags = self.db.get_verified_qualifier_tags(asset)
            if not tags:
                tags = {}
            unverified_tags = self.unverified_tags_for_qualifier.get(asset)
            if unverified_tags:
                for h160, d in unverified_tags.items():
                    tags[h160] = d
            unconfirmed_tags = self.unconfirmed_tags_for_qualifier.get(asset)
            if unconfirmed_tags:
                for h160, d in unconfirmed_tags.items():
                    tags[h160] = d
            return tags

    def get_unverified_tags_for_qualifier(self) -> Dict[str, Dict[str, Dict[str, object]]]:
        with self.lock:
            return dict(self.unverified_tags_for_qualifier)

    def remove_unverified_tag_for_qualifier(self, asset: str, h160: str, source_height: int):
        with self.lock:
            maybe_tags = self.unverified_tags_for_qualifier.get(asset)
            if maybe_tags:
                maybe_tag = maybe_tags.get(h160)
                if maybe_tag:
                    if maybe_tag['height'] == source_height:
                        self.unverified_tags_for_qualifier[asset].pop(h160, None)
                        if not self.unverified_tags_for_qualifier[asset]:
                            self.unverified_tags_for_qualifier.pop(asset, None)

    def add_verified_tag_for_qualifier(self, asset: str, h160: str, d):
        # Remove from the unverified map and add to the verified map
        with self.lock:
            self.unverified_tags_for_qualifier.get(asset, dict()).pop(h160, None)
            if not self.unverified_tags_for_qualifier.get(asset):
                self.unverified_tags_for_qualifier.pop(asset, None)
            self.db.add_verified_qualifier_tag(asset, h160, d)
        util.trigger_callback('adb_added_verified_tag_for_qualifier', self, asset, h160)

    def get_tags_for_qualifier(self, asset: str, *, include_mempool=True):
        with self.lock:
            d = {}
            for h160, data in (self.db.get_verified_qualifier_tags(asset) or dict()).items():
                data['type'] = METADATA_VERIFIED
                d[h160] = data
            for h160, data in self.unverified_tags_for_qualifier.get(asset, dict()).items():
                data['type'] = METADATA_UNVERIFIED
                d[h160] = data
            if include_mempool and self.config.HANDLE_UNCONFIRMED_METADATA:
                for h160, data in self.unconfirmed_tags_for_qualifier.get(asset, dict()).items():
                    data['type'] = METADATA_UNCONFIRMED
                    d[h160] = data
            return d

    def get_tags_for_h160(self, h160: str, *, include_mempool=True) -> Dict[str, Dict]:
        with self.lock:
            d = {}
            for asset, data in (self.db.get_verified_h160_tags(h160) or dict()).items():
                data['type'] = METADATA_VERIFIED
                d[asset] = data
            for asset, data in self.unverified_tags_for_h160.get(h160, dict()).items():
                data['type'] = METADATA_UNVERIFIED
                d[asset] = data
            if include_mempool and self.config.HANDLE_UNCONFIRMED_METADATA:
                for asset, data in self.unconfirmed_tags_for_h160.get(h160, dict()).items():
                    data['type'] = METADATA_UNCONFIRMED
                    d[asset] = data
            return d

    def remove_unverified_tx(self, tx_hash, tx_height):
        with self.lock:
            new_height = self.unverified_tx.get(tx_hash)
            if new_height == tx_height:
                self.unverified_tx.pop(tx_hash, None)

    def add_verified_tx(self, tx_hash: str, info: TxMinedInfo):
        # Remove from the unverified map and add to the verified map
        with self.lock:
            self.unverified_tx.pop(tx_hash, None)
            self.db.add_verified_tx(tx_hash, info)
        util.trigger_callback('adb_added_verified_tx', self, tx_hash)

    def get_unverified_txs(self) -> Dict[str, int]:
        '''Returns a map from tx hash to transaction height'''
        with self.lock:
            return dict(self.unverified_tx)  # copy

    def undo_verifications(self, blockchain: Blockchain, above_height: int) -> Set[str]:
        '''Used by the verifier when a reorg has happened'''
        txs = set()
        assets = set()
        with self.lock:
            for asset in self.db.get_assets_verified_after_height(above_height):
                base_outpoint, base_height = self.db.get_verified_asset_metadata_base_source(asset)
                verified_info = self.db.get_verified_tx(base_outpoint.txid.hex())
                header = blockchain.read_header(base_height)
                if header and verified_info and hash_header(header) == verified_info.header_hash: continue
                assets.add(asset)
                tup = self.db.remove_verified_asset_metadata(asset)
                self.unverified_asset_metadata[asset] = tup
                _, (outpoint, _), div_tup, associated_data_tup = tup
                txs.add(outpoint.txid.hex())
                if div_tup:
                    txs.add(div_tup[0].txid.hex())
                if associated_data_tup:
                    txs.add(associated_data_tup[0].txid.hex())
            for asset in self.db.get_verified_restricted_verifier_after_height(above_height):
                data = self.db.get_verified_restricted_verifier(asset)
                verified_info = self.db.get_verified_tx(data['tx_hash'])
                header = blockchain.read_header(data['height'])
                if header and verified_info and hash_header(header) == verified_info.header_hash: continue
                
                self.db.remove_verified_restricted_verifier(asset)
                txs.add(data['tx_hash'])
            for asset in self.db.get_verified_restricted_freezes_after_height(above_height):
                data = self.db.get_verified_restricted_freeze(asset)
                verified_info = self.db.get_verified_tx(data['tx_hash'])
                header = blockchain.read_header(data['height'])
                if header and verified_info and hash_header(header) == verified_info.header_hash: continue
                
                self.db.remove_verified_restricted_freeze(asset)
                txs.add(data['tx_hash'])
            for asset, h160s in self.db.get_verified_qualifier_tags_after_height(above_height).items():
                for h160 in h160s:
                    tag_data = self.db.get_verified_qualifier_tag(asset, h160)
                    verified_info = self.db.get_verified_tx(tag_data['tx_hash'])
                    header = blockchain.read_header(tag_data['height'])
                    if header and verified_info and hash_header(header) == verified_info.header_hash: continue
                    
                    self.db.remove_verified_qualifier_tag(asset, h160)
                    txs.add(tag_data['tx_hash'])
            for h160, assets in self.db.get_verified_h160_tags_after_height(above_height).items():
                for asset in assets:
                    tag_data = self.db.get_verified_h160_tag(h160, asset)
                    verified_info = self.db.get_verified_tx(tag_data['tx_hash'])
                    header = blockchain.read_header(tag_data['height'])
                    if header and verified_info and hash_header(header) == verified_info.header_hash: continue
                    
                    self.db.remove_verified_h160_tag(h160, asset)
                    txs.add(tag_data['tx_hash'])
            for asset, tx_hashes in self.db.get_verified_broadcasts_after_height(above_height).items():
                for tx_hash in tx_hashes:
                    broadcast = self.db.get_verified_broadcast(asset, tx_hash)
                    verified_info = self.db.get_verified_tx(tx_hash)
                    header = blockchain.read_header(broadcast['height'])
                    if header and verified_info and hash_header(header) == verified_info.header_hash: continue

                    self.db.remove_verified_broadcast(asset, tx_hash)
                    txs.add(tx_hash)
            for tx_hash in self.db.list_verified_tx():
                info = self.db.get_verified_tx(tx_hash)
                tx_height = info.height
                if tx_height > above_height:
                    header = blockchain.read_header(tx_height)
                    if not header or hash_header(header) != info.header_hash:
                        self.db.remove_verified_tx(tx_hash)
                        # NOTE: we should add these txns to self.unverified_tx,
                        # but with what height?
                        # If on the new fork after the reorg, the txn is at the
                        # same height, we will not get a status update for the
                        # address. If the txn is not mined or at a diff height,
                        # we should get a status update. Unless we put tx into
                        # unverified_tx, it will turn into local. So we put it
                        # into unverified_tx with the old height, and if we get
                        # a status update, that will overwrite it.
                        self.unverified_tx[tx_hash] = tx_height
                        txs.add(tx_hash)

        for tx_hash in txs:
            util.trigger_callback('adb_removed_verified_tx', self, tx_hash)
        for asset in assets:
            util.trigger_callback('adb_removed_verified_asset', self, asset)
        return txs

    def get_local_height(self) -> int:
        """ return last known height if we are offline """
        cached_local_height = getattr(self.threadlocal_cache, 'local_height', None)
        if cached_local_height is not None:
            return cached_local_height
        return self.network.get_local_height() if self.network else self.db.get('stored_height', 0)

    def set_future_tx(self, txid: str, *, wanted_height: int):
        """Mark a local tx as "future" (encumbered by a timelock).
        wanted_height is the min (abs) block height at which the tx can get into the mempool (be broadcast).
                      note: tx becomes consensus-valid to be mined in a block at height wanted_height+1
        In case of a CSV-locked tx with unconfirmed inputs, the wanted_height is a best-case guess.
        """
        with self.lock:
            old_height = self.future_tx.get(txid) or None
            self.future_tx[txid] = wanted_height
        if old_height != wanted_height:
            util.trigger_callback('adb_set_future_tx', self, txid)

    def get_tx_height(self, tx_hash: str) -> TxMinedInfo:
        if tx_hash is None:  # ugly backwards compat...
            return TxMinedInfo(height=TX_HEIGHT_LOCAL, conf=0)
        with self.lock:
            verified_tx_mined_info = self.db.get_verified_tx(tx_hash)
            if verified_tx_mined_info:
                conf = max(self.get_local_height() - verified_tx_mined_info.height + 1, 0)
                return verified_tx_mined_info._replace(conf=conf)
            elif tx_hash in self.unverified_tx:
                height = self.unverified_tx[tx_hash]
                return TxMinedInfo(height=height, conf=0)
            elif tx_hash in self.unconfirmed_tx:
                height = self.unconfirmed_tx[tx_hash]
                return TxMinedInfo(height=height, conf=0)
            elif wanted_height := self.future_tx.get(tx_hash):
                if wanted_height > self.get_local_height():
                    return TxMinedInfo(height=TX_HEIGHT_FUTURE, conf=0, wanted_height=wanted_height)
                else:
                    return TxMinedInfo(height=TX_HEIGHT_LOCAL, conf=0)
            else:
                # local transaction
                return TxMinedInfo(height=TX_HEIGHT_LOCAL, conf=0)

    def up_to_date_changed(self) -> None:
        # fire triggers
        util.trigger_callback('adb_set_up_to_date', self)

    def is_up_to_date(self):
        if not self.synchronizer or not self.verifier:
            return False
        #print(f'{self.synchronizer.is_up_to_date()=}')
        #print(f'{self.verifier.is_up_to_date()=}')
        return self.synchronizer.is_up_to_date() and self.verifier.is_up_to_date()

    def reset_netrequest_counters(self) -> None:
        if self.synchronizer:
            self.synchronizer.reset_request_counters()
        if self.verifier:
            self.verifier.reset_request_counters()

    def get_history_sync_state_details(self) -> Tuple[int, int]:
        nsent, nans = 0, 0
        if self.synchronizer:
            n1, n2 = self.synchronizer.num_requests_sent_and_answered()
            nsent += n1
            nans += n2
        if self.verifier:
            n1, n2 = self.verifier.num_requests_sent_and_answered()
            nsent += n1
            nans += n2
        return nsent, nans

    @with_transaction_lock
    def get_tx_delta(self, tx_hash: str, address: str) -> Mapping[Optional[str], int]:
        """effect of tx on address"""
        delta = defaultdict(int)
        # subtract the value of coins sent from address
        d = self.db.get_txi_addr(tx_hash, address)
        for n, v, asset in d:
            delta[asset] -= v
        # add the value of the coins received at address
        d = self.db.get_txo_addr(tx_hash, address)
        for n, (v, asset, cb) in d.items():
            delta[asset] += v
        return delta

    def get_tx_fee(self, txid: str) -> Optional[int]:
        """Returns tx_fee or None. Use server fee only if tx is unconfirmed and not mine.

        Note: being fast is prioritised over completeness here. We try to avoid deserializing
              the tx, as that is expensive if we are called for the whole history. We sometimes
              incorrectly early-exit and return None, e.g. for not-all-ismine-input txs,
              where we could calculate the fee if we deserialized (but to see if we have all
              the parent txs available, we would have to deserialize first).
        """
        # check if stored fee is available
        fee = self.db.get_tx_fee(txid, trust_server=False)
        if fee is not None:
            return fee
        # delete server-sent fee for confirmed txns
        confirmed = self.get_tx_height(txid).conf > 0
        if confirmed:
            self.db.add_tx_fee_from_server(txid, None)
        # if all inputs are ismine, try to calc fee now;
        # otherwise, return stored value
        num_all_inputs = self.db.get_num_all_inputs_of_tx(txid)
        if num_all_inputs is not None:
            # check if tx is mine
            num_ismine_inputs = self.db.get_num_ismine_inputs_of_tx(txid)
            assert num_ismine_inputs <= num_all_inputs, (num_ismine_inputs, num_all_inputs)
            # trust server if tx is unconfirmed and not mine
            if num_ismine_inputs < num_all_inputs:
                return None if confirmed else self.db.get_tx_fee(txid, trust_server=True)
        # lookup tx and deserialize it.
        # note that deserializing is expensive, hence above hacks
        tx = self.db.get_transaction(txid)
        if not tx:
            return None
        # compute fee if possible
        v_in = v_out = 0
        with self.lock, self.transaction_lock:
            for txin in tx.inputs():
                addr = self.get_txin_address(txin)
                value = self.get_txin_value(txin, address=addr)
                if value is None:
                    v_in = None
                elif v_in is not None:
                    v_in += value
            for txout in tx.outputs():
                v_out += txout.value
        if v_in is not None:
            fee = v_in - v_out
        else:
            fee = None
        # save result
        self.db.add_tx_fee_we_calculated(txid, fee)
        self.db.add_num_inputs_to_tx(txid, len(tx.inputs()))
        return fee

    def get_addr_io(self, address: str):
        with self.lock, self.transaction_lock:
            h = self.get_address_history(address).items()
            received = {}
            sent = {}
            for tx_hash, height in h:
                tx_mined_info = self.get_tx_height(tx_hash)
                txpos = tx_mined_info.txpos if tx_mined_info.txpos is not None else -1
                d = self.db.get_txo_addr(tx_hash, address)
                for n, (v, asset, is_cb) in d.items():
                    received[tx_hash + ':%d'%n] = (height, txpos, asset, v, is_cb)
                l = self.db.get_txi_addr(tx_hash, address)
                for txi, v, asset in l:
                    sent[txi] = tx_hash, height, txpos
        return received, sent

    def get_addr_outputs(self, address: str) -> Dict[TxOutpoint, PartialTxInput]:
        received, sent = self.get_addr_io(address)
        out = {}
        for prevout_str, v in received.items():
            tx_height, tx_pos, asset, value, is_cb = v
            prevout = TxOutpoint.from_str(prevout_str)
            utxo = PartialTxInput(prevout=prevout, is_coinbase_output=is_cb)
            utxo._trusted_address = address
            utxo._trusted_value_sats = value
            utxo._trusted_asset = asset
            utxo.block_height = tx_height
            utxo.block_txpos = tx_pos
            if prevout_str in sent:
                txid, height, pos = sent[prevout_str]
                utxo.spent_txid = txid
                utxo.spent_height = height
            else:
                utxo.spent_txid = None
                utxo.spent_height = None
            out[prevout] = utxo
        return out

    def get_addr_utxo(self, address: str) -> Dict[TxOutpoint, PartialTxInput]:
        out = self.get_addr_outputs(address)
        for k, v in list(out.items()):
            if v.spent_height is not None:
                out.pop(k)
        return out

    @with_lock
    @with_transaction_lock
    @with_local_height_cached
    def get_assets_in_mempool(self, domain) -> Set[str]:
        cache_key = sha256(','.join(sorted(domain)) + ';')
        cached_value = self._get_assets_in_mempool_cache.get(cache_key)
        if cached_value:
            return cached_value
        self.get_balance(domain, asset_aware=True)
        return set(self._get_assets_in_mempool_cache.get(cache_key) or [])

    @with_lock
    @with_transaction_lock
    @with_local_height_cached
    def get_balance(self, domain, *, excluded_addresses: Set[str] = None,
                    excluded_coins: Set[str] = None, asset_aware=False) -> Union[Tuple[int, int, int], Mapping[Optional[str], Tuple[int, int, int]]]:
        """Return the balance of a set of addresses:
        confirmed and matured, unconfirmed, unmatured
        """
        if excluded_addresses is None:
            excluded_addresses = set()
        assert isinstance(excluded_addresses, set), f"excluded_addresses should be set, not {type(excluded_addresses)}"
        domain = set(domain) - excluded_addresses
        if excluded_coins is None:
            excluded_coins = set()
        assert isinstance(excluded_coins, set), f"excluded_coins should be set, not {type(excluded_coins)}"

        cache_key = sha256(','.join(sorted(domain)) + ';'
                           + ','.join(sorted(excluded_coins)))
        
        if asset_aware:
            cached_value = self._get_asset_balance_cache.get(cache_key)
        else:
            cached_value = self._get_balance_cache.get(cache_key)
        
        if cached_value:
            return cached_value

        coins = {}  # type: Dict[TxOutpoint, PartialTxInput]
        for address in domain:
            coins.update(self.get_addr_outputs(address))

        if asset_aware:
            c = defaultdict(int)
            u = defaultdict(int)
            x = defaultdict(int)
            assets_in_mempool = set()
        else:
            c = u = x = 0
        
        mempool_height = self.get_local_height() + 1  # height of next block
        for utxo in coins.values():
            if utxo.spent_height is not None:
                continue
            if utxo.prevout.to_str() in excluded_coins:
                continue

            v = utxo.value_sats(asset_aware=asset_aware)
            tx_height = utxo.block_height
            is_cb = utxo.is_coinbase_output()
            if is_cb and tx_height + COINBASE_MATURITY > mempool_height:
                if asset_aware:
                    x[utxo.asset] += v
                else:
                    x += v
            elif tx_height > 0:
                if asset_aware:
                    c[utxo.asset] += v
                else:
                    c += v
            else:
                txid = utxo.prevout.txid.hex()
                tx = self.db.get_transaction(txid)
                assert tx is not None # txid comes from get_addr_io
                # we look at the outputs that are spent by this transaction
                # if those outputs are ours and confirmed, we count this coin as confirmed

                if asset_aware:
                    confirmed_spent_amount = defaultdict(int)
                else:
                    confirmed_spent_amount = 0
                
                for txin in tx.inputs():
                    if txin.prevout in coins:
                        coin = coins[txin.prevout]
                        if coin.block_height > 0:
                            if asset_aware:
                                confirmed_spent_amount[coin.asset] += coin.value_sats(asset_aware=asset_aware)
                            else:
                                confirmed_spent_amount += coin.value_sats(asset_aware=asset_aware)
                # Compare amount, in case tx has confirmed and unconfirmed inputs, or is a coinjoin.
                # (fixme: tx may have multiple change outputs)

                if asset_aware:
                    assets_in_mempool.add(utxo.asset)
                    if confirmed_spent_amount[utxo.asset] >= v:
                        c[utxo.asset] += v
                    else:
                        c[utxo.asset] += confirmed_spent_amount[utxo.asset]
                        u[utxo.asset] += v - confirmed_spent_amount[utxo.asset]
                else:
                    if confirmed_spent_amount >= v:
                        c += v
                    else:
                        c += confirmed_spent_amount
                        u += v - confirmed_spent_amount

        if asset_aware:
            result = defaultdict(lambda: (0, 0, 0))
            for asset in set(c.keys()).union(u.keys()).union(x.keys()):
                result[asset] = c[asset], u[asset], x[asset]
            self._get_asset_balance_cache[cache_key] = result
            self._get_assets_in_mempool_cache[cache_key] = assets_in_mempool
        else:
            result = c, u, x
            # cache result.
            # Cache needs to be invalidated if a transaction is added to/
            # removed from history; or on new blocks (maturity...)
            self._get_balance_cache[cache_key] = result
        return result

    @with_local_height_cached
    def get_utxos(
            self,
            domain,
            *,
            excluded_addresses=None,
            mature_only: bool = False,
            confirmed_funding_only: bool = False,
            confirmed_spending_only: bool = False,
            nonlocal_only: bool = False,
            block_height: int = None,
    ) -> Sequence[PartialTxInput]:
        if block_height is not None:
            # caller wants the UTXOs we had at a given height; check other parameters
            assert confirmed_funding_only
            assert confirmed_spending_only
            assert nonlocal_only
        else:
            block_height = self.get_local_height()
        coins = []
        domain = set(domain)
        if excluded_addresses:
            domain = set(domain) - set(excluded_addresses)
        mempool_height = block_height + 1  # height of next block
        for addr in domain:
            txos = self.get_addr_outputs(addr)
            for txo in txos.values():
                if txo.value_sats(asset_aware=True) == 0: continue
                if txo.spent_height is not None:
                    if not confirmed_spending_only:
                        continue
                    if confirmed_spending_only and 0 < txo.spent_height <= block_height:
                        continue
                if confirmed_funding_only and not (0 < txo.block_height <= block_height):
                    continue
                if nonlocal_only and txo.block_height in (TX_HEIGHT_LOCAL, TX_HEIGHT_FUTURE):
                    continue
                if (mature_only and txo.is_coinbase_output()
                        and txo.block_height + COINBASE_MATURITY > mempool_height):
                    continue
                coins.append(txo)
                continue
        return coins

    def is_used(self, address: str) -> bool:
        return self.get_address_history_len(address) != 0

    def is_empty(self, address: str) -> bool:
        coins = self.get_addr_utxo(address)
        return not bool(coins)

    @with_local_height_cached
    def address_is_old(self, address: str, *, req_conf: int = 3) -> bool:
        """Returns whether address has any history that is deeply confirmed.
        Used for reorg-safe(ish) gap limit roll-forward.
        """
        max_conf = -1
        h = self.db.get_addr_history(address)
        needs_spv_check = not self.config.NETWORK_SKIPMERKLECHECK
        for tx_hash, tx_height in h:
            if needs_spv_check:
                tx_age = self.get_tx_height(tx_hash).conf
            else:
                if tx_height <= 0:
                    tx_age = 0
                else:
                    tx_age = self.get_local_height() - tx_height + 1
            max_conf = max(max_conf, tx_age)
        return max_conf >= req_conf<|MERGE_RESOLUTION|>--- conflicted
+++ resolved
@@ -259,12 +259,9 @@
     @event_listener
     def on_event_blockchain_updated(self, *args):
         self._get_balance_cache = {}  # invalidate cache
-<<<<<<< HEAD
         self._get_asset_balance_cache = {}
         self._get_assets_in_mempool_cache = {}
-=======
         self.db.put('stored_height', self.get_local_height())
->>>>>>> b5654b64
 
     async def stop(self):
         if self.network:
