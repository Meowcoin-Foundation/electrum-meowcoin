#!/usr/bin/env python
#
# Electrum - lightweight Bitcoin client
# Copyright (C) 2011 Thomas Voegtlin
#
# Permission is hereby granted, free of charge, to any person
# obtaining a copy of this software and associated documentation files
# (the "Software"), to deal in the Software without restriction,
# including without limitation the rights to use, copy, modify, merge,
# publish, distribute, sublicense, and/or sell copies of the Software,
# and to permit persons to whom the Software is furnished to do so,
# subject to the following conditions:
#
# The above copyright notice and this permission notice shall be
# included in all copies or substantial portions of the Software.
#
# THE SOFTWARE IS PROVIDED "AS IS", WITHOUT WARRANTY OF ANY KIND,
# EXPRESS OR IMPLIED, INCLUDING BUT NOT LIMITED TO THE WARRANTIES OF
# MERCHANTABILITY, FITNESS FOR A PARTICULAR PURPOSE AND
# NONINFRINGEMENT. IN NO EVENT SHALL THE AUTHORS OR COPYRIGHT HOLDERS
# BE LIABLE FOR ANY CLAIM, DAMAGES OR OTHER LIABILITY, WHETHER IN AN
# ACTION OF CONTRACT, TORT OR OTHERWISE, ARISING FROM, OUT OF OR IN
# CONNECTION WITH THE SOFTWARE OR THE USE OR OTHER DEALINGS IN THE
# SOFTWARE.



# Note: The deserialization code originally comes from ABE.

import struct
import traceback
import sys
import io
import base64
from typing import (Sequence, Union, NamedTuple, Tuple, Optional, Iterable, Mapping,
                    Callable, List, Dict, Set, TYPE_CHECKING)
from collections import defaultdict
from enum import IntEnum
import itertools
import binascii
import copy

from . import ecc, bitcoin, constants, segwit_addr, bip32
from .bip32 import BIP32Node
from .util import profiler, to_bytes, bfh, chunks, is_hex_str, parse_max_spend
from .bitcoin import (TYPE_ADDRESS, TYPE_SCRIPT, hash_160,
                      hash160_to_p2sh, hash160_to_p2pkh, hash_to_segwit_addr,
                      var_int, TOTAL_COIN_SUPPLY_LIMIT_IN_BTC, COIN,
                      int_to_hex, push_script, b58_address_to_hash160,
                      opcodes, add_number_to_script, base_decode,
                      base_encode, construct_witness, construct_script)
from .crypto import sha256d
from .logging import get_logger
<<<<<<< HEAD
from .util import ShortID, OldTaskGroup, convert_bytes_to_utf8_safe
=======
from .util import ShortID, OldTaskGroup
from .bitcoin import DummyAddress
>>>>>>> cffbe44c
from .descriptor import Descriptor, MissingSolutionPiece, create_dummy_descriptor_from_address
from .json_db import stored_in

if TYPE_CHECKING:
    from .wallet import Abstract_Wallet
    from .network import Network


_logger = get_logger(__name__)
DEBUG_PSBT_PARSING = False


_NEEDS_RECALC = ...  # sentinel value


class SerializationError(Exception):
    """ Thrown when there's a problem deserializing or serializing """


class UnknownTxinType(Exception):
    pass


class BadHeaderMagic(SerializationError):
    pass


class UnexpectedEndOfStream(SerializationError):
    pass


class PSBTInputConsistencyFailure(SerializationError):
    pass


class MalformedBitcoinScript(Exception):
    pass


class MissingTxInputAmount(Exception):
    pass


class TxinDataFetchProgress(NamedTuple):
    num_tasks_done: int
    num_tasks_total: int
    has_errored: bool
    has_finished: bool


class Sighash(IntEnum):
    # note: this is not an IntFlag, as ALL|NONE != SINGLE

    ALL = 1
    NONE = 2
    SINGLE = 3
    ANYONECANPAY = 0x80

    @classmethod
    def is_valid(cls, sighash: int) -> bool:
        for flag in Sighash:
            for base_flag in [Sighash.ALL, Sighash.NONE, Sighash.SINGLE]:
                if (flag & ~0x1f | base_flag) == sighash:
                    return True
        return False

    @classmethod
    def to_sigbytes(cls, sighash: int) -> bytes:
        return sighash.to_bytes(length=1, byteorder="big")


class TxOutput:
    scriptpubkey: bytes
    value: Union[int, str]

    def __init__(self, *, scriptpubkey: bytes, value: Union[int, str]):
        self.scriptpubkey = scriptpubkey
        if not (isinstance(value, int) or parse_max_spend(value) is not None):
            raise ValueError(f"bad txout value: {value!r}")
        self.value = value  # int in satoshis; or spend-max-like str

    @property
    def asset(self):
        if self._asset == _NEEDS_RECALC:
            from .asset import get_asset_info_from_script
            asset_data = get_asset_info_from_script(self.scriptpubkey)
            if asset_data.is_transferable():
                self._asset = asset_data.asset
            else:
                self._asset = None
        return self._asset

    def asset_aware_value(self):
        if self._asset_value == _NEEDS_RECALC:
            from .asset import get_asset_info_from_script
            asset_data = get_asset_info_from_script(self.scriptpubkey)
            if asset_data.is_transferable():
                self._asset_value = asset_data.amount
            else:
                self._asset_value = self.value
        return self._asset_value

    @classmethod
    def from_address_and_value(cls, address: str, value: Union[int, str], *, asset: str = None, memo = None) -> Union['TxOutput', 'PartialTxOutput']:
        if asset:
            from .asset import generate_transfer_script_from_base
            assert isinstance(value, int)
            return cls(scriptpubkey=bfh(generate_transfer_script_from_base(asset, value, bitcoin.address_to_script(address), memo=memo)),
                       value=0)
        else:
            return cls(scriptpubkey=bfh(bitcoin.address_to_script(address)),
                    value=value)

    def serialize_to_network(self) -> bytes:
        buf = int.to_bytes(self.value, 8, byteorder="little", signed=False)
        script = self.scriptpubkey
        buf += bfh(var_int(len(script.hex()) // 2))
        buf += script
        return buf

    @classmethod
    def from_network_bytes(cls, raw: bytes) -> 'TxOutput':
        vds = BCDataStream()
        vds.write(raw)
        txout = parse_output(vds)
        if vds.can_read_more():
            raise SerializationError('extra junk at the end of TxOutput bytes')
        return txout

    def to_legacy_tuple(self) -> Tuple[int, str, Union[int, str]]:
        if self.address and not self.asset:
            return TYPE_ADDRESS, self.address, self.value
        return TYPE_SCRIPT, self.scriptpubkey.hex(), self.value

    @classmethod
    def from_legacy_tuple(cls, _type: int, addr: str, val: Union[int, str]) -> Union['TxOutput', 'PartialTxOutput']:
        if _type == TYPE_ADDRESS:
            return cls.from_address_and_value(addr, val)
        if _type == TYPE_SCRIPT:
            return cls(scriptpubkey=bfh(addr), value=val)
        raise Exception(f"unexpected legacy address type: {_type}")

    @property
    def scriptpubkey(self) -> bytes:
        return self._scriptpubkey

    @scriptpubkey.setter
    def scriptpubkey(self, scriptpubkey: bytes):
        self._scriptpubkey = scriptpubkey
        self._address = _NEEDS_RECALC
        self._asset_value = _NEEDS_RECALC
        self._asset = _NEEDS_RECALC

    @property
    def address(self) -> Optional[str]:
        if self._address is _NEEDS_RECALC:
            self._address = get_address_from_output_script(self._scriptpubkey)
        return self._address

    def get_ui_address_str(self) -> str:
        addr = self.address
        if addr is not None:
            return addr
        return f"SCRIPT {self.scriptpubkey.hex()}"

    def __repr__(self):
        return f"<TxOutput script={self.scriptpubkey.hex()} address={self.address} value={self.value}>"

    def __eq__(self, other):
        if not isinstance(other, TxOutput):
            return False
        return self.scriptpubkey == other.scriptpubkey and self.value == other.value

    def __ne__(self, other):
        return not (self == other)

    def to_json(self):
        d = {
            'scriptpubkey': self.scriptpubkey.hex(),
            'address': self.address,
            'value_sats': self.value,
        }
        return d


class BIP143SharedTxDigestFields(NamedTuple):
    hashPrevouts: str
    hashSequence: str
    hashOutputs: str


class TxOutpoint(NamedTuple):
    txid: bytes  # endianness same as hex string displayed; reverse of tx serialization order
    out_idx: int

    @classmethod
    def from_str(cls, s: str) -> 'TxOutpoint':
        hash_str, idx_str = s.split(':')
        assert len(hash_str) == 64, f"{hash_str} should be a sha256 hash"
        return TxOutpoint(txid=bfh(hash_str),
                          out_idx=int(idx_str))

    @classmethod
    def from_json(cls, d) -> 'TxOutpoint':
        assert isinstance(d, Sequence)
        assert len(d) == 2
        assert isinstance(d[1], int)
        _txid = bytes.fromhex(d[0])
        assert len(_txid) == 32, f'{_txid} should be a sha256 hash'
        return cls(txid=_txid, out_idx=d[1])

    def __str__(self) -> str:
        return f"""TxOutpoint("{self.to_str()}")"""

    def __repr__(self):
        return f"<{str(self)}>"

    def to_str(self) -> str:
        return f"{self.txid.hex()}:{self.out_idx}"

    def to_json(self):
        return [self.txid.hex(), self.out_idx]

    def serialize_to_network(self) -> bytes:
        return self.txid[::-1] + bfh(int_to_hex(self.out_idx, 4))

    def is_coinbase(self) -> bool:
        return self.txid == bytes(32)

    def short_name(self):
        return f"{self.txid.hex()[0:10]}:{self.out_idx}"


class TxInput:
    prevout: TxOutpoint
    script_sig: Optional[bytes]
    nsequence: int
    witness: Optional[bytes]
    _is_coinbase_output: bool

    def __init__(self, *,
                 prevout: TxOutpoint,
                 script_sig: bytes = None,
                 nsequence: int = 0xffffffff - 1,
                 witness: bytes = None,
                 is_coinbase_output: bool = False):
        self.prevout = prevout
        self.script_sig = script_sig
        self.nsequence = nsequence
        self.witness = witness
        self._is_coinbase_output = is_coinbase_output
        # blockchain fields
        self.block_height = None  # type: Optional[int]  # height at which the TXO is mined; None means unknown. not SPV-ed.
        self.block_txpos = None  # type: Optional[int]  # position of tx in block, if TXO is mined; otherwise None or -1
        self.spent_height = None  # type: Optional[int]  # height at which the TXO got spent
        self.spent_txid = None  # type: Optional[str]  # txid of the spender
        self._utxo = None  # type: Optional[Transaction]
        self.__scriptpubkey = None  # type: Optional[bytes]
        self.__address = None  # type: Optional[str]
        self.__asset = None  # type: Optional[str]
        self.__value_sats = None  # type: Optional[int]
        self.__asset_value_sats = None  # type: Optional[int]

    @property
    def short_id(self):
        if self.block_txpos is not None and self.block_txpos >= 0:
            return ShortID.from_components(self.block_height, self.block_txpos, self.prevout.out_idx)
        else:
            return self.prevout.short_name()

    @property
    def utxo(self):
        return self._utxo

    @utxo.setter
    def utxo(self, tx: Optional['Transaction']):
        if tx is None:
            return
        # note that tx might be a PartialTransaction
        # serialize and de-serialize tx now. this might e.g. convert a complete PartialTx to a Tx
        tx = tx_from_any(str(tx))
        # 'utxo' field should not be a PSBT:
        if not tx.is_complete():
            return
        self.validate_data(utxo=tx)
        self._utxo = tx
        # update derived fields
        out_idx = self.prevout.out_idx
        self.__scriptpubkey = self._utxo.outputs()[out_idx].scriptpubkey
        self.__address = _NEEDS_RECALC
        self.__asset_value_sats = _NEEDS_RECALC
        self.__asset = _NEEDS_RECALC
        self.__value_sats = self._utxo.outputs()[out_idx].value

    def validate_data(self, *, utxo: Optional['Transaction'] = None, **kwargs) -> None:
        utxo = utxo or self.utxo
        if utxo:
            if self.prevout.txid.hex() != utxo.txid():
                raise PSBTInputConsistencyFailure(f"PSBT input validation: "
                                                  f"If a non-witness UTXO is provided, its hash must match the hash specified in the prevout")

    def is_coinbase_input(self) -> bool:
        """Whether this is the input of a coinbase tx."""
        return self.prevout.is_coinbase()

    def is_coinbase_output(self) -> bool:
        """Whether the coin being spent is an output of a coinbase tx.
        This matters for coin maturity (and pretty much only for that!).
        """
        return self._is_coinbase_output

    def value_sats(self, *, asset_aware=False) -> Optional[int]:
        if asset_aware:
            if self.__asset_value_sats is _NEEDS_RECALC:
                from .asset import get_asset_info_from_script
                asset_data = get_asset_info_from_script(self.scriptpubkey)
                if asset_data.is_transferable():
                    self.__asset_value_sats = asset_data.amount
                else:
                    self.__asset_value_sats = self.__value_sats
            return self.__asset_value_sats
        return self.__value_sats

    @property
    def address(self) -> Optional[str]:
        if self.__address is _NEEDS_RECALC:
            self.__address = get_address_from_output_script(self.__scriptpubkey)
        return self.__address

    @property
    def asset(self) -> Optional[str]:
        if self.__asset is _NEEDS_RECALC:
            from .asset import get_asset_info_from_script
            asset_data = get_asset_info_from_script(self.scriptpubkey)
            if asset_data.is_transferable():
                self.__asset = asset_data.asset
            else:
                self.__asset = None
        return self.__asset

    @property
    def scriptpubkey(self) -> Optional[bytes]:
        return self.__scriptpubkey

    def to_json(self):
        d = {
            'prevout_hash': self.prevout.txid.hex(),
            'prevout_n': self.prevout.out_idx,
            'coinbase': self.is_coinbase_output(),
            'nsequence': self.nsequence,
        }
        if self.script_sig is not None:
            d['scriptSig'] = self.script_sig.hex()
        if self.witness is not None:
            d['witness'] = self.witness.hex()
        return d

    def serialize_to_network(self, *, script_sig: bytes = None) -> bytes:
        if script_sig is None:
            script_sig = self.script_sig
        # Prev hash and index
        s = self.prevout.serialize_to_network()
        # Script length, script, sequence
        s += bytes.fromhex(var_int(len(script_sig)))
        s += script_sig
        s += bytes.fromhex(int_to_hex(self.nsequence, 4))
        return s

    def witness_elements(self) -> Sequence[bytes]:
        if not self.witness:
            return []
        vds = BCDataStream()
        vds.write(self.witness)
        n = vds.read_compact_size()
        return list(vds.read_bytes(vds.read_compact_size()) for i in range(n))

    def is_segwit(self, *, guess_for_address=False) -> bool:
        if self.witness not in (b'\x00', b'', None):
            return True
        return False

    async def add_info_from_network(
            self,
            network: Optional['Network'],
            *,
            ignore_network_issues: bool = True,
            timeout=None,
    ) -> bool:
        """Returns True iff successful."""
        from .network import NetworkException
        async def fetch_from_network(txid) -> Optional[Transaction]:
            tx = None
            if network and network.has_internet_connection():
                try:
                    raw_tx = await network.get_transaction(txid, timeout=timeout)
                except NetworkException as e:
                    _logger.info(f'got network error getting input txn. err: {repr(e)}. txid: {txid}. '
                                 f'if you are intentionally offline, consider using the --offline flag')
                    if not ignore_network_issues:
                        raise e
                else:
                    tx = Transaction(raw_tx)
            if not tx and not ignore_network_issues:
                raise NetworkException('failed to get prev tx from network')
            return tx

        if self.utxo is None:
            if self.prevout.txid == b'\0' * 32:
                return False
            self.utxo = await fetch_from_network(txid=self.prevout.txid.hex())
        return self.utxo is not None


class BCDataStream(object):
    """Workalike python implementation of Bitcoin's CDataStream class."""

    def __init__(self):
        self.input = None  # type: Optional[bytearray]
        self.read_cursor = 0

    def clear(self):
        self.input = None
        self.read_cursor = 0

    def write(self, _bytes: Union[bytes, bytearray]):  # Initialize with string of _bytes
        assert isinstance(_bytes, (bytes, bytearray))
        if self.input is None:
            self.input = bytearray(_bytes)
        else:
            self.input += bytearray(_bytes)

    def read_string(self, encoding='ascii'):
        # Strings are encoded depending on length:
        # 0 to 252 :  1-byte-length followed by bytes (if any)
        # 253 to 65,535 : byte'253' 2-byte-length followed by bytes
        # 65,536 to 4,294,967,295 : byte '254' 4-byte-length followed by bytes
        # ... and the Bitcoin client is coded to understand:
        # greater than 4,294,967,295 : byte '255' 8-byte-length followed by bytes of string
        # ... but I don't think it actually handles any strings that big.
        if self.input is None:
            raise SerializationError("call write(bytes) before trying to deserialize")

        length = self.read_compact_size()

        return self.read_bytes(length).decode(encoding)

    def write_string(self, string, encoding='ascii'):
        string = to_bytes(string, encoding)
        # Length-encoded as with read-string
        self.write_compact_size(len(string))
        self.write(string)

    def read_bytes(self, length: int) -> bytes:
        if self.input is None:
            raise SerializationError("call write(bytes) before trying to deserialize")
        assert length >= 0
        input_len = len(self.input)
        read_begin = self.read_cursor
        read_end = read_begin + length
        if 0 <= read_begin <= read_end <= input_len:
            result = self.input[read_begin:read_end]  # type: bytearray
            self.read_cursor += length
            return bytes(result)
        else:
            raise SerializationError('attempt to read past end of buffer')

    def write_bytes(self, _bytes: Union[bytes, bytearray], length: int):
        assert len(_bytes) == length, len(_bytes)
        self.write(_bytes)

    def can_read_more(self) -> bool:
        if not self.input:
            return False
        return self.read_cursor < len(self.input)

    def read_boolean(self) -> bool: return self.read_bytes(1) != b'\x00'
    def read_int16(self): return self._read_num('<h')
    def read_uint16(self): return self._read_num('<H')
    def read_int32(self): return self._read_num('<i')
    def read_uint32(self): return self._read_num('<I')
    def read_int64(self): return self._read_num('<q')
    def read_uint64(self): return self._read_num('<Q')

    def write_boolean(self, val): return self.write(b'\x01' if val else b'\x00')
    def write_int16(self, val): return self._write_num('<h', val)
    def write_uint16(self, val): return self._write_num('<H', val)
    def write_int32(self, val): return self._write_num('<i', val)
    def write_uint32(self, val): return self._write_num('<I', val)
    def write_int64(self, val): return self._write_num('<q', val)
    def write_uint64(self, val): return self._write_num('<Q', val)

    def read_compact_size(self):
        try:
            size = self.input[self.read_cursor]
            self.read_cursor += 1
            if size == 253:
                size = self._read_num('<H')
            elif size == 254:
                size = self._read_num('<I')
            elif size == 255:
                size = self._read_num('<Q')
            return size
        except IndexError as e:
            raise SerializationError("attempt to read past end of buffer") from e

    def write_compact_size(self, size):
        if size < 0:
            raise SerializationError("attempt to write size < 0")
        elif size < 253:
            self.write(bytes([size]))
        elif size < 2**16:
            self.write(b'\xfd')
            self._write_num('<H', size)
        elif size < 2**32:
            self.write(b'\xfe')
            self._write_num('<I', size)
        elif size < 2**64:
            self.write(b'\xff')
            self._write_num('<Q', size)
        else:
            raise Exception(f"size {size} too large for compact_size")

    def _read_num(self, format):
        try:
            (i,) = struct.unpack_from(format, self.input, self.read_cursor)
            self.read_cursor += struct.calcsize(format)
        except Exception as e:
            raise SerializationError(e) from e
        return i

    def _write_num(self, format, num):
        s = struct.pack(format, num)
        self.write(s)


def script_GetOp(_bytes : bytes):
    i = 0
    while i < len(_bytes):
        vch = None
        opcode = _bytes[i]
        i += 1

        if opcode <= opcodes.OP_PUSHDATA4:
            nSize = opcode
            if opcode == opcodes.OP_PUSHDATA1:
                try: nSize = _bytes[i]
                except IndexError: raise MalformedBitcoinScript()
                i += 1
            elif opcode == opcodes.OP_PUSHDATA2:
                try: (nSize,) = struct.unpack_from('<H', _bytes, i)
                except struct.error: raise MalformedBitcoinScript()
                i += 2
            elif opcode == opcodes.OP_PUSHDATA4:
                try: (nSize,) = struct.unpack_from('<I', _bytes, i)
                except struct.error: raise MalformedBitcoinScript()
                i += 4
            vch = _bytes[i:i + nSize]
            i += nSize

        yield opcode, vch, i


class OPPushDataGeneric:
    def __init__(self, pushlen: Callable=None):
        if pushlen is not None:
            self.check_data_len = pushlen

    @classmethod
    def check_data_len(cls, datalen: int) -> bool:
        # Opcodes below OP_PUSHDATA4 all just push data onto stack, and are equivalent.
        return opcodes.OP_PUSHDATA4 >= datalen >= 0

    @classmethod
    def is_instance(cls, item):
        # accept objects that are instances of this class
        # or other classes that are subclasses
        return isinstance(item, cls) \
               or (isinstance(item, type) and issubclass(item, cls))


class OPGeneric:
    def __init__(self, matcher: Callable=None):
        if matcher is not None:
            self.matcher = matcher

    def match(self, op) -> bool:
        return self.matcher(op)

    @classmethod
    def is_instance(cls, item):
        # accept objects that are instances of this class
        # or other classes that are subclasses
        return isinstance(item, cls) \
               or (isinstance(item, type) and issubclass(item, cls))

OPPushDataPubkey = OPPushDataGeneric(lambda x: x in (33, 65))
OP_ANYSEGWIT_VERSION = OPGeneric(lambda x: x in list(range(opcodes.OP_1, opcodes.OP_16 + 1)))

SCRIPTPUBKEY_TEMPLATE_P2PKH = [opcodes.OP_DUP, opcodes.OP_HASH160,
                               OPPushDataGeneric(lambda x: x == 20),
                               opcodes.OP_EQUALVERIFY, opcodes.OP_CHECKSIG]
SCRIPTPUBKEY_TEMPLATE_P2SH = [opcodes.OP_HASH160, OPPushDataGeneric(lambda x: x == 20), opcodes.OP_EQUAL]
SCRIPTPUBKEY_TEMPLATE_WITNESS_V0 = [opcodes.OP_0, OPPushDataGeneric(lambda x: x in (20, 32))]
SCRIPTPUBKEY_TEMPLATE_P2WPKH = [opcodes.OP_0, OPPushDataGeneric(lambda x: x == 20)]
SCRIPTPUBKEY_TEMPLATE_P2WSH = [opcodes.OP_0, OPPushDataGeneric(lambda x: x == 32)]
SCRIPTPUBKEY_TEMPLATE_ANYSEGWIT = [OP_ANYSEGWIT_VERSION, OPPushDataGeneric(lambda x: x in list(range(2, 40 + 1)))]


def check_scriptpubkey_template_and_dust(scriptpubkey, amount: Optional[int]):
    if match_script_against_template(scriptpubkey, SCRIPTPUBKEY_TEMPLATE_P2PKH):
        dust_limit = bitcoin.DUST_LIMIT_P2PKH
    elif match_script_against_template(scriptpubkey, SCRIPTPUBKEY_TEMPLATE_P2SH):
        dust_limit = bitcoin.DUST_LIMIT_P2SH
    elif match_script_against_template(scriptpubkey, SCRIPTPUBKEY_TEMPLATE_P2WSH):
        dust_limit = bitcoin.DUST_LIMIT_P2WSH
    elif match_script_against_template(scriptpubkey, SCRIPTPUBKEY_TEMPLATE_P2WPKH):
        dust_limit = bitcoin.DUST_LIMIT_P2WPKH
    elif match_script_against_template(scriptpubkey, SCRIPTPUBKEY_TEMPLATE_ANYSEGWIT):
        dust_limit = bitcoin.DUST_LIMIT_UNKNOWN_SEGWIT
    else:
        raise Exception(f'scriptpubkey does not conform to any template: {scriptpubkey.hex()}')
    if amount < dust_limit:
        raise Exception(f'amount ({amount}) is below dust limit for scriptpubkey type ({dust_limit})')


def match_script_against_template(script, template, debug=False) -> bool:
    """Returns whether 'script' matches 'template'."""
    if script is None:
        return False
    # optionally decode script now:
    if isinstance(script, (bytes, bytearray)):
        try:
            script = [x for x in script_GetOp(script)]
        except MalformedBitcoinScript:
            if debug:
                _logger.debug(f"malformed script")
            return False
    if debug:
        _logger.debug(f"match script against template: {script}")
    if len(script) != len(template):
        if debug:
            _logger.debug(f"length mismatch {len(script)} != {len(template)}")
        return False
    for i in range(len(script)):
        template_item = template[i]
        script_item = script[i]
        if OPPushDataGeneric.is_instance(template_item) and template_item.check_data_len(script_item[0]):
            continue
        if OPGeneric.is_instance(template_item) and template_item.match(script_item[0]):
            continue
        if template_item != script_item[0]:
            if debug:
                _logger.debug(f"item mismatch at position {i}: {template_item} != {script_item[0]}")
            return False
    return True

def get_script_type_from_output_script(_bytes: bytes) -> Optional[str]:
    if _bytes is None:
        return None
    try:
        decoded = [x for x in script_GetOp(_bytes)]
    except MalformedBitcoinScript:
        return None
    if match_script_against_template(decoded, SCRIPTPUBKEY_TEMPLATE_P2PKH):
        return 'p2pkh'
    if match_script_against_template(decoded, SCRIPTPUBKEY_TEMPLATE_P2SH):
        return 'p2sh'
    if match_script_against_template(decoded, SCRIPTPUBKEY_TEMPLATE_P2WPKH):
        return 'p2wpkh'
    if match_script_against_template(decoded, SCRIPTPUBKEY_TEMPLATE_P2WSH):
        return 'p2wsh'
    return None

def get_address_from_output_script(_bytes: bytes, *, net=None) -> Optional[str]:
    try:
        decoded = [x for x in script_GetOp(_bytes)]
    except MalformedBitcoinScript:
        return None

    for i, (op, _, _) in enumerate(decoded):
        if op == opcodes.OP_ASSET:
            decoded = decoded[:i]
            break

    # p2pkh
    if match_script_against_template(decoded, SCRIPTPUBKEY_TEMPLATE_P2PKH):
        return hash160_to_p2pkh(decoded[2][1], net=net)

    # p2sh
    if match_script_against_template(decoded, SCRIPTPUBKEY_TEMPLATE_P2SH):
        return hash160_to_p2sh(decoded[1][1], net=net)

    # segwit address (version 0)
    if match_script_against_template(decoded, SCRIPTPUBKEY_TEMPLATE_WITNESS_V0):
        return hash_to_segwit_addr(decoded[1][1], witver=0, net=net)

    # segwit address (version 1-16)
    future_witness_versions = list(range(opcodes.OP_1, opcodes.OP_16 + 1))
    for witver, opcode in enumerate(future_witness_versions, start=1):
        match = [opcode, OPPushDataGeneric(lambda x: 2 <= x <= 40)]
        if match_script_against_template(decoded, match):
            return hash_to_segwit_addr(decoded[1][1], witver=witver, net=net)

    return None


def parse_input(vds: BCDataStream) -> TxInput:
    prevout_hash = vds.read_bytes(32)[::-1]
    prevout_n = vds.read_uint32()
    prevout = TxOutpoint(txid=prevout_hash, out_idx=prevout_n)
    script_sig = vds.read_bytes(vds.read_compact_size())
    nsequence = vds.read_uint32()
    return TxInput(prevout=prevout, script_sig=script_sig, nsequence=nsequence)


def parse_witness(vds: BCDataStream, txin: TxInput) -> None:
    n = vds.read_compact_size()
    witness_elements = list(vds.read_bytes(vds.read_compact_size()) for i in range(n))
    txin.witness = bfh(construct_witness(witness_elements))


def parse_output(vds: BCDataStream) -> TxOutput:
    value = vds.read_int64()
    if value > TOTAL_COIN_SUPPLY_LIMIT_IN_BTC * COIN:
        raise SerializationError('invalid output amount (too large)')
    if value < 0:
        raise SerializationError('invalid output amount (negative)')
    scriptpubkey = vds.read_bytes(vds.read_compact_size())
    return TxOutput(value=value, scriptpubkey=scriptpubkey)


# pay & redeem scripts

def multisig_script(public_keys: Sequence[str], m: int) -> str:
    n = len(public_keys)
    assert 1 <= m <= n <= 15, f'm {m}, n {n}'
    return construct_script([m, *public_keys, n, opcodes.OP_CHECKMULTISIG])




class Transaction:
    _cached_network_ser: Optional[str]

    def __str__(self):
        return self.serialize()

    def __init__(self, raw):
        if raw is None:
            self._cached_network_ser = None
        elif isinstance(raw, str):
            self._cached_network_ser = raw.strip() if raw else None
            assert is_hex_str(self._cached_network_ser)
        elif isinstance(raw, (bytes, bytearray)):
            self._cached_network_ser = raw.hex()
        else:
            raise Exception(f"cannot initialize transaction from {raw}")
        self._inputs = None  # type: List[TxInput]
        self._outputs = None  # type: List[TxOutput]
        self._locktime = 0
        self._version = 2

        self._cached_txid = None  # type: Optional[str]

    @property
    def locktime(self):
        self.deserialize()
        return self._locktime

    @locktime.setter
    def locktime(self, value: int):
        assert isinstance(value, int), f"locktime must be int, not {value!r}"
        self._locktime = value
        self.invalidate_ser_cache()

    @property
    def version(self):
        self.deserialize()
        return self._version

    @version.setter
    def version(self, value):
        self._version = value
        self.invalidate_ser_cache()

    def to_json(self) -> dict:
        d = {
            'version': self.version,
            'locktime': self.locktime,
            'inputs': [txin.to_json() for txin in self.inputs()],
            'outputs': [txout.to_json() for txout in self.outputs()],
        }
        return d

    def inputs(self) -> Sequence[TxInput]:
        if self._inputs is None:
            self.deserialize()
        return self._inputs

    def outputs(self) -> Sequence[TxOutput]:
        if self._outputs is None:
            self.deserialize()
        return self._outputs

    def deserialize(self) -> None:
        if self._cached_network_ser is None:
            return
        if self._inputs is not None:
            return

        raw_bytes = bfh(self._cached_network_ser)
        vds = BCDataStream()
        vds.write(raw_bytes)
        self._version = vds.read_int32()
        n_vin = vds.read_compact_size()
        is_segwit = (n_vin == 0)
        if is_segwit:
            marker = vds.read_bytes(1)
            if marker != b'\x01':
                raise SerializationError('invalid txn marker byte: {}'.format(marker))
            n_vin = vds.read_compact_size()
        if n_vin < 1:
            raise SerializationError('tx needs to have at least 1 input')
        txins = [parse_input(vds) for i in range(n_vin)]
        n_vout = vds.read_compact_size()
        if n_vout < 1:
            raise SerializationError('tx needs to have at least 1 output')
        self._outputs = [parse_output(vds) for i in range(n_vout)]
        if is_segwit:
            for txin in txins:
                parse_witness(vds, txin)
        self._inputs = txins  # only expose field after witness is parsed, for sanity
        self._locktime = vds.read_uint32()
        if vds.can_read_more():
            raise SerializationError('extra junk at the end')

    @classmethod
    def serialize_witness(cls, txin: TxInput, *, estimate_size=False) -> str:
        if txin.witness is not None:
            return txin.witness.hex()
        if txin.is_coinbase_input():
            return ''
        assert isinstance(txin, PartialTxInput)

        if not txin.is_segwit():
            return construct_witness([])

        if estimate_size and txin.witness_sizehint is not None:
            return '00' * txin.witness_sizehint

        dummy_desc = None
        if estimate_size:
            dummy_desc = create_dummy_descriptor_from_address(txin.address)
        if desc := (txin.script_descriptor or dummy_desc):
            sol = desc.satisfy(allow_dummy=estimate_size, sigdata=txin.part_sigs)
            if sol.witness is not None:
                return sol.witness.hex()
            return construct_witness([])
        raise UnknownTxinType("cannot construct witness")

    @classmethod
    def input_script(self, txin: TxInput, *, estimate_size=False) -> str:
        if txin.script_sig is not None:
            return txin.script_sig.hex()
        if txin.is_coinbase_input():
            return ''
        assert isinstance(txin, PartialTxInput)

        if txin.is_p2sh_segwit() and txin.redeem_script:
            return construct_script([txin.redeem_script])
        if txin.is_native_segwit():
            return ''

        dummy_desc = None
        if estimate_size:
            dummy_desc = create_dummy_descriptor_from_address(txin.address)
        if desc := (txin.script_descriptor or dummy_desc):
            if desc.is_segwit():
                if redeem_script := desc.expand().redeem_script:
                    return construct_script([redeem_script])
                return ""
            sol = desc.satisfy(allow_dummy=estimate_size, sigdata=txin.part_sigs)
            if sol.script_sig is not None:
                return sol.script_sig.hex()
            return ""
        raise UnknownTxinType("cannot construct scriptSig")

    @classmethod
    def get_preimage_script(cls, txin: 'PartialTxInput', wallet: 'Abstract_Wallet', *, locking_script_overrides = None) -> str:
        if locking_script_overrides and txin.prevout.to_str() in locking_script_overrides:
            return locking_script_overrides[txin.prevout.to_str()]
        if wallet is not None and wallet.db.is_non_deterministic_txo_lockingscript(txin.prevout):
            vout = wallet.db.get_transaction(txin.prevout.txid.hex()).outputs()[txin.prevout.out_idx]
            if vout is not None:
                get_logger('get_preimage_script').info(f'non deterministic script found: {txin.prevout.to_str()}')
                return vout.scriptpubkey.hex()
        if txin.witness_script:
            if opcodes.OP_CODESEPARATOR in [x[0] for x in script_GetOp(txin.witness_script)]:
                raise Exception('OP_CODESEPARATOR black magic is not supported')
            return txin.witness_script.hex()
        if not txin.is_segwit() and txin.redeem_script:
            if opcodes.OP_CODESEPARATOR in [x[0] for x in script_GetOp(txin.redeem_script)]:
                raise Exception('OP_CODESEPARATOR black magic is not supported')
            return txin.redeem_script.hex()

        if desc := txin.script_descriptor:
            sc = desc.expand()
            if script := sc.scriptcode_for_sighash:
                if txin.asset is not None:
                    if wallet and txin.asset[-1] == '!':
                        # If no wallet, guess that it is a transfer
                        asset_source_outpoint = wallet.adb.get_asset_metadata_outpoint(txin.asset)
                        if asset_source_outpoint is not None:
                            if txin.prevout == asset_source_outpoint:
                                get_logger('get_preimage_script').info(f'ownership creation script identified: {txin.prevout.to_str()}')
                                from .asset import generate_owner_script_from_base
                                asset_script = generate_owner_script_from_base(txin.asset, script.hex())
                                return asset_script
                    from .asset import generate_transfer_script_from_base
                    asset_script = generate_transfer_script_from_base(txin.asset, txin.value_sats(asset_aware=True), script.hex())
                    return asset_script
                return script.hex()
            raise Exception(f"don't know scriptcode for descriptor: {desc.to_string()}")
        raise UnknownTxinType(f'cannot construct preimage_script')

    def _calc_bip143_shared_txdigest_fields(self) -> BIP143SharedTxDigestFields:
        inputs = self.inputs()
        outputs = self.outputs()
        hashPrevouts = sha256d(b''.join(txin.prevout.serialize_to_network() for txin in inputs)).hex()
        hashSequence = sha256d(bfh(''.join(int_to_hex(txin.nsequence, 4) for txin in inputs))).hex()
        hashOutputs = sha256d(bfh(''.join(o.serialize_to_network().hex() for o in outputs))).hex()
        return BIP143SharedTxDigestFields(hashPrevouts=hashPrevouts,
                                          hashSequence=hashSequence,
                                          hashOutputs=hashOutputs)

    def is_segwit(self, *, guess_for_address=False):
        return any(txin.is_segwit(guess_for_address=guess_for_address)
                   for txin in self.inputs())

    def invalidate_ser_cache(self):
        self._cached_network_ser = None
        self._cached_txid = None

    def serialize(self) -> str:
        if not self._cached_network_ser:
            self._cached_network_ser = self.serialize_to_network(estimate_size=False, include_sigs=True)
        return self._cached_network_ser

    def serialize_as_bytes(self) -> bytes:
        return bfh(self.serialize())

    def serialize_to_network(self, *, estimate_size=False, include_sigs=True, force_legacy=False) -> str:
        """Serialize the transaction as used on the Bitcoin network, into hex.
        `include_sigs` signals whether to include scriptSigs and witnesses.
        `force_legacy` signals to use the pre-segwit format
        note: (not include_sigs) implies force_legacy
        """
        self.deserialize()
        nVersion = int_to_hex(self.version, 4)
        nLocktime = int_to_hex(self.locktime, 4)
        inputs = self.inputs()
        outputs = self.outputs()

        def create_script_sig(txin: TxInput) -> bytes:
            if include_sigs:
                script_sig = self.input_script(txin, estimate_size=estimate_size)
                return bytes.fromhex(script_sig)
            return b""
        txins = var_int(len(inputs)) + ''.join(txin.serialize_to_network(script_sig=create_script_sig(txin)).hex()
                                               for txin in inputs)
        txouts = var_int(len(outputs)) + ''.join(o.serialize_to_network().hex() for o in outputs)

        use_segwit_ser_for_estimate_size = estimate_size and self.is_segwit(guess_for_address=True)
        use_segwit_ser_for_actual_use = not estimate_size and self.is_segwit()
        use_segwit_ser = use_segwit_ser_for_estimate_size or use_segwit_ser_for_actual_use
        if include_sigs and not force_legacy and use_segwit_ser:
            marker = '00'
            flag = '01'
            witness = ''.join(self.serialize_witness(x, estimate_size=estimate_size) for x in inputs)
            return nVersion + marker + flag + txins + txouts + witness + nLocktime
        else:
            return nVersion + txins + txouts + nLocktime

    def to_qr_data(self) -> Tuple[str, bool]:
        """Returns (serialized_tx, is_complete). The tx is serialized to be put inside a QR code. No side-effects.
        As space in a QR code is limited, some data might have to be omitted. This is signalled via is_complete=False.
        """
        is_complete = True
        tx = copy.deepcopy(self)  # make copy as we mutate tx
        if isinstance(tx, PartialTransaction):
            # this makes QR codes a lot smaller (or just possible in the first place!)
            # note: will not apply if all inputs are taproot, due to new sighash.
            tx.convert_all_utxos_to_witness_utxos()
            is_complete = False
        tx_bytes = tx.serialize_as_bytes()
        return base_encode(tx_bytes, base=43), is_complete

    def txid(self) -> Optional[str]:
        if self._cached_txid is None:
            self.deserialize()
            all_segwit = all(txin.is_segwit() for txin in self.inputs())
            if not all_segwit and not self.is_complete():
                return None
            try:
                ser = self.serialize_to_network(force_legacy=True)
            except UnknownTxinType:
                # we might not know how to construct scriptSig for some scripts
                return None
            self._cached_txid = sha256d(bfh(ser))[::-1].hex()
        return self._cached_txid

    def wtxid(self) -> Optional[str]:
        self.deserialize()
        if not self.is_complete():
            return None
        try:
            ser = self.serialize_to_network()
        except UnknownTxinType:
            # we might not know how to construct scriptSig/witness for some scripts
            return None
        return sha256d(bfh(ser))[::-1].hex()

    def add_info_from_wallet(self, wallet: 'Abstract_Wallet', **kwargs) -> None:
        # populate prev_txs
        for txin in self.inputs():
            wallet.add_input_info(txin)

    async def add_info_from_network(
        self,
        network: Optional['Network'],
        *,
        ignore_network_issues: bool = True,
        progress_cb: Callable[[TxinDataFetchProgress], None] = None,
        timeout=None,
    ) -> None:
        """note: it is recommended to call add_info_from_wallet first, as this can save some network requests"""
        if not self.is_missing_info_from_network():
            return
        if progress_cb is None:
            progress_cb = lambda *args, **kwargs: None
        num_tasks_done = 0
        num_tasks_total = 0
        has_errored = False
        has_finished = False
        async def add_info_to_txin(txin: TxInput):
            nonlocal num_tasks_done, has_errored
            progress_cb(TxinDataFetchProgress(num_tasks_done, num_tasks_total, has_errored, has_finished))
            success = await txin.add_info_from_network(
                network=network,
                ignore_network_issues=ignore_network_issues,
                timeout=timeout,
            )
            if success:
                num_tasks_done += 1
            else:
                has_errored = True
            progress_cb(TxinDataFetchProgress(num_tasks_done, num_tasks_total, has_errored, has_finished))
        # schedule a network task for each txin
        try:
            async with OldTaskGroup() as group:
                for txin in self.inputs():
                    if txin.utxo is None:
                        num_tasks_total += 1
                        await group.spawn(add_info_to_txin(txin=txin))
        except Exception as e:
            has_errored = True
            _logger.error(f"tx.add_info_from_network() got exc: {e!r}")
        finally:
            has_finished = True
            progress_cb(TxinDataFetchProgress(num_tasks_done, num_tasks_total, has_errored, has_finished))

    def is_missing_info_from_network(self) -> bool:
        return any(txin.utxo is None for txin in self.inputs())

    def add_info_from_wallet_and_network(
        self, *, wallet: 'Abstract_Wallet', show_error: Callable[[str], None],
    ) -> bool:
        """Returns whether successful.
        note: This is sort of a legacy hack... doing network requests in non-async code.
              Relatedly, this should *not* be called from the network thread.
        """
        # note side-effect: tx is being mutated
        from .network import NetworkException, Network
        self.add_info_from_wallet(wallet)
        try:
            if self.is_missing_info_from_network():
                Network.run_from_another_thread(
                    self.add_info_from_network(wallet.network, ignore_network_issues=False))
        except NetworkException as e:
            show_error(repr(e))
            return False
        return True

    def is_final(self) -> bool:
        """Whether RBF is disabled."""
        return not any([txin.nsequence < 0xffffffff - 1 for txin in self.inputs()])

    def estimated_size(self):
        """Return an estimated virtual tx size in vbytes.
        BIP-0141 defines 'Virtual transaction size' to be weight/4 rounded up.
        This definition is only for humans, and has little meaning otherwise.
        If we wanted sub-byte precision, fee calculation should use transaction
        weights, but for simplicity we approximate that with (virtual_size)x4
        """
        weight = self.estimated_weight()
        return self.virtual_size_from_weight(weight)

    @classmethod
    def estimated_input_weight(cls, txin: TxInput, is_segwit_tx: bool):
        '''Return an estimate of serialized input weight in weight units.'''
        script_sig = cls.input_script(txin, estimate_size=True)
        input_size = len(txin.serialize_to_network(script_sig=bytes.fromhex(script_sig)))

        if txin.is_segwit(guess_for_address=True):
            witness_size = len(cls.serialize_witness(txin, estimate_size=True)) // 2
        else:
            witness_size = 1 if is_segwit_tx else 0

        return 4 * input_size + witness_size

    @classmethod
    def estimated_output_size_for_address(cls, address: str) -> int:
        """Return an estimate of serialized output size in bytes."""
        script = bitcoin.address_to_script(address)
        return cls.estimated_output_size_for_script(script)

    @classmethod
    def estimated_output_size_for_script(cls, script: str) -> int:
        """Return an estimate of serialized output size in bytes."""
        # 8 byte value + varint script len + script
        script_len = len(script) // 2
        var_int_len = len(var_int(script_len)) // 2
        return 8 + var_int_len + script_len

    @classmethod
    def virtual_size_from_weight(cls, weight):
        return weight // 4 + (weight % 4 > 0)

    @classmethod
    def satperbyte_from_satperkw(cls, feerate_kw):
        """Converts feerate from sat/kw to sat/vbyte."""
        return feerate_kw * 4 / 1000

    def estimated_total_size(self):
        """Return an estimated total transaction size in bytes."""
        if not self.is_complete() or self._cached_network_ser is None:
            return len(self.serialize_to_network(estimate_size=True)) // 2
        else:
            return len(self._cached_network_ser) // 2  # ASCII hex string

    def estimated_witness_size(self):
        """Return an estimate of witness size in bytes."""
        estimate = not self.is_complete()
        if not self.is_segwit(guess_for_address=estimate):
            return 0
        inputs = self.inputs()
        witness = ''.join(self.serialize_witness(x, estimate_size=estimate) for x in inputs)
        witness_size = len(witness) // 2 + 2  # include marker and flag
        return witness_size

    def estimated_base_size(self):
        """Return an estimated base transaction size in bytes."""
        return self.estimated_total_size() - self.estimated_witness_size()

    def estimated_weight(self):
        """Return an estimate of transaction weight."""
        total_tx_size = self.estimated_total_size()
        base_tx_size = self.estimated_base_size()
        return 3 * base_tx_size + total_tx_size

    def is_complete(self) -> bool:
        return True

    def get_output_idxs_from_scriptpubkey(self, script: str) -> Set[int]:
        """Returns the set indices of outputs with given script."""
        assert isinstance(script, str)  # hex
        # build cache if there isn't one yet
        # note: can become stale and return incorrect data
        #       if the tx is modified later; that's out of scope.
        if not hasattr(self, '_script_to_output_idx'):
            d = defaultdict(set)
            for output_idx, o in enumerate(self.outputs()):
                o_script = o.scriptpubkey.hex()
                assert isinstance(o_script, str)
                d[o_script].add(output_idx)
            self._script_to_output_idx = d
        return set(self._script_to_output_idx[script])  # copy

    def get_output_idxs_from_address(self, addr: str) -> Set[int]:
        script = bitcoin.address_to_script(addr)
        return self.get_output_idxs_from_scriptpubkey(script)

    def replace_output_address(self, old_address: str, new_address: str) -> None:
        idx = list(self.get_output_idxs_from_address(old_address))
        assert len(idx) == 1
        amount = self._outputs[idx[0]].value
        funding_output = PartialTxOutput.from_address_and_value(new_address, amount)
        old_output = PartialTxOutput.from_address_and_value(old_address, amount)
        self._outputs.remove(old_output)
        self.add_outputs([funding_output])
        delattr(self, '_script_to_output_idx')

    def get_change_outputs(self):
        return  [o for o in self._outputs if o.is_change]

    def has_dummy_output(self, dummy_addr: str) -> bool:
        return len(self.get_output_idxs_from_address(dummy_addr)) == 1

    def output_value_for_address(self, addr):
        # assumes exactly one output has that address
        for o in self.outputs():
            if o.address == addr:
                return o.value
        else:
            raise Exception('output not found', addr)

    def input_value(self, *, asset_aware=False) -> Union[int, Mapping[Optional[str], int]]:
        if asset_aware:
            input_values = [(txin.asset, txin.value_sats(asset_aware=True)) for txin in self.inputs()]
            if any(val is None for asset, val in input_values):
                raise MissingTxInputAmount()
            ret_val = defaultdict(int)
            for asset, val in input_values:
                ret_val[asset] += val
            return ret_val
        
        input_values = [txin.value_sats() for txin in self.inputs()]
        if any([val is None for val in input_values]):
            raise MissingTxInputAmount()
        return sum(input_values)

    def output_value(self, *, asset_aware=False) -> Union[int, Mapping[Optional[str], int]]:
        if asset_aware:
            ret_val = defaultdict(int)
            for o in self.outputs():
                ret_val[o.asset] += o.asset_aware_value()
            return ret_val
        return sum(o.value for o in self.outputs())

    def get_fee(self) -> Optional[int]:
        try:
            return self.input_value() - self.output_value()
        except MissingTxInputAmount:
            return None

    def get_input_idx_that_spent_prevout(self, prevout: TxOutpoint) -> Optional[int]:
        # build cache if there isn't one yet
        # note: can become stale and return incorrect data
        #       if the tx is modified later; that's out of scope.
        if not hasattr(self, '_prevout_to_input_idx'):
            d = {}  # type: Dict[TxOutpoint, int]
            for i, txin in enumerate(self.inputs()):
                d[txin.prevout] = i
            self._prevout_to_input_idx = d
        idx = self._prevout_to_input_idx.get(prevout)
        if idx is not None:
            assert self.inputs()[idx].prevout == prevout
        return idx


def convert_raw_tx_to_hex(raw: Union[str, bytes]) -> str:
    """Sanitizes tx-describing input (hex/base43/base64) into
    raw tx hex string."""
    if not raw:
        raise ValueError("empty string")
    raw_unstripped = raw
    raw = raw.strip()
    # try hex
    try:
        return binascii.unhexlify(raw).hex()
    except Exception:
        pass
    # try base43
    try:
        return base_decode(raw, base=43).hex()
    except Exception:
        pass
    # try base64
    if raw[0:6] in ('cHNidP', b'cHNidP'):  # base64 psbt
        try:
            return base64.b64decode(raw).hex()
        except Exception:
            pass
    # raw bytes (do not strip whitespaces in this case)
    if isinstance(raw_unstripped, bytes):
        return raw_unstripped.hex()
    raise ValueError(f"failed to recognize transaction encoding for txt: {raw[:30]}...")


def tx_from_any(raw: Union[str, bytes], *,
                deserialize: bool = True) -> Union['PartialTransaction', 'Transaction']:
    if isinstance(raw, bytearray):
        raw = bytes(raw)
    raw = convert_raw_tx_to_hex(raw)
    try:
        return PartialTransaction.from_raw_psbt(raw)
    except BadHeaderMagic:
        if raw[:10] == b'EPTF\xff'.hex():
            raise SerializationError("Partial transactions generated with old Electrum versions "
                                     "(< 4.0) are no longer supported. Please upgrade Electrum on "
                                     "the other machine where this transaction was created.")
    try:
        tx = Transaction(raw)
        if deserialize:
            tx.deserialize()
        return tx
    except Exception as e:
        raise SerializationError(f"Failed to recognise tx encoding, or to parse transaction. "
                                 f"raw: {raw[:30]}...") from e


class PSBTGlobalType(IntEnum):
    UNSIGNED_TX = 0
    XPUB = 1
    VERSION = 0xFB


class PSBTInputType(IntEnum):
    NON_WITNESS_UTXO = 0
    WITNESS_UTXO = 1
    PARTIAL_SIG = 2
    SIGHASH_TYPE = 3
    REDEEM_SCRIPT = 4
    WITNESS_SCRIPT = 5
    BIP32_DERIVATION = 6
    FINAL_SCRIPTSIG = 7
    FINAL_SCRIPTWITNESS = 8


class PSBTOutputType(IntEnum):
    REDEEM_SCRIPT = 0
    WITNESS_SCRIPT = 1
    BIP32_DERIVATION = 2


# Serialization/deserialization tools
def deser_compact_size(f) -> Optional[int]:
    try:
        nit = f.read(1)[0]
    except IndexError:
        return None     # end of file

    if nit == 253:
        nit = struct.unpack("<H", f.read(2))[0]
    elif nit == 254:
        nit = struct.unpack("<I", f.read(4))[0]
    elif nit == 255:
        nit = struct.unpack("<Q", f.read(8))[0]
    return nit


class PSBTSection:

    def _populate_psbt_fields_from_fd(self, fd=None):
        if not fd: return

        while True:
            try:
                key_type, key, val = self.get_next_kv_from_fd(fd)
            except StopIteration:
                break
            self.parse_psbt_section_kv(key_type, key, val)

    @classmethod
    def get_next_kv_from_fd(cls, fd) -> Tuple[int, bytes, bytes]:
        key_size = deser_compact_size(fd)
        if key_size == 0:
            raise StopIteration()
        if key_size is None:
            raise UnexpectedEndOfStream()

        full_key = fd.read(key_size)
        key_type, key = cls.get_keytype_and_key_from_fullkey(full_key)

        val_size = deser_compact_size(fd)
        if val_size is None: raise UnexpectedEndOfStream()
        val = fd.read(val_size)

        return key_type, key, val

    @classmethod
    def create_psbt_writer(cls, fd):
        def wr(key_type: int, val: bytes, key: bytes = b''):
            full_key = cls.get_fullkey_from_keytype_and_key(key_type, key)
            fd.write(bytes.fromhex(var_int(len(full_key))))  # key_size
            fd.write(full_key)  # key
            fd.write(bytes.fromhex(var_int(len(val))))  # val_size
            fd.write(val)  # val
        return wr

    @classmethod
    def get_keytype_and_key_from_fullkey(cls, full_key: bytes) -> Tuple[int, bytes]:
        with io.BytesIO(full_key) as key_stream:
            key_type = deser_compact_size(key_stream)
            if key_type is None: raise UnexpectedEndOfStream()
            key = key_stream.read()
        return key_type, key

    @classmethod
    def get_fullkey_from_keytype_and_key(cls, key_type: int, key: bytes) -> bytes:
        key_type_bytes = bytes.fromhex(var_int(key_type))
        return key_type_bytes + key

    def _serialize_psbt_section(self, fd):
        wr = self.create_psbt_writer(fd)
        self.serialize_psbt_section_kvs(wr)
        fd.write(b'\x00')  # section-separator

    def parse_psbt_section_kv(self, kt: int, key: bytes, val: bytes) -> None:
        raise NotImplementedError()  # implemented by subclasses

    def serialize_psbt_section_kvs(self, wr) -> None:
        raise NotImplementedError()  # implemented by subclasses


class PartialTxInput(TxInput, PSBTSection):
    def __init__(self, *args, **kwargs):
        TxInput.__init__(self, *args, **kwargs)
        self._witness_utxo = None  # type: Optional[TxOutput]
        self.part_sigs = {}  # type: Dict[bytes, bytes]  # pubkey -> sig
        self.sighash = None  # type: Optional[int]
        self.bip32_paths = {}  # type: Dict[bytes, Tuple[bytes, Sequence[int]]]  # pubkey -> (xpub_fingerprint, path)
        self.redeem_script = None  # type: Optional[bytes]
        self.witness_script = None  # type: Optional[bytes]
        self._unknown = {}  # type: Dict[bytes, bytes]

        self._script_descriptor = None  # type: Optional[Descriptor]
        self._trusted_value_sats = None  # type: Optional[int]
        self._trusted_asset = None  # type: Optional[str]
        self._trusted_address = None  # type: Optional[str]
        self._is_p2sh_segwit = None  # type: Optional[bool]  # None means unknown
        self._is_native_segwit = None  # type: Optional[bool]  # None means unknown
        self.witness_sizehint = None  # type: Optional[int]  # byte size of serialized complete witness, for tx size est

        self._fixed_nsequence = False

    @property
    def witness_utxo(self):
        return self._witness_utxo

    @witness_utxo.setter
    def witness_utxo(self, value: Optional[TxOutput]):
        self.validate_data(witness_utxo=value)
        self._witness_utxo = value

    @property
    def pubkeys(self) -> Set[bytes]:
        if desc := self.script_descriptor:
            return desc.get_all_pubkeys()
        return set()

    @property
    def script_descriptor(self):
        return self._script_descriptor

    @script_descriptor.setter
    def script_descriptor(self, desc: Optional[Descriptor]):
        self._script_descriptor = desc
        if desc:
            if self.redeem_script is None:
                self.redeem_script = desc.expand().redeem_script
            if self.witness_script is None:
                self.witness_script = desc.expand().witness_script

    def to_json(self):
        d = super().to_json()
        d.update({
            'height': self.block_height,
            'value_sats': self.value_sats(),
            'address': self.address,
            'desc': self.script_descriptor.to_string() if self.script_descriptor else None,
            'utxo': str(self.utxo) if self.utxo else None,
            'witness_utxo': self.witness_utxo.serialize_to_network().hex() if self.witness_utxo else None,
            'sighash': self.sighash,
            'redeem_script': self.redeem_script.hex() if self.redeem_script else None,
            'witness_script': self.witness_script.hex() if self.witness_script else None,
            'part_sigs': {pubkey.hex(): sig.hex() for pubkey, sig in self.part_sigs.items()},
            'bip32_paths': {pubkey.hex(): (xfp.hex(), bip32.convert_bip32_intpath_to_strpath(path))
                            for pubkey, (xfp, path) in self.bip32_paths.items()},
            'unknown_psbt_fields': {key.hex(): val.hex() for key, val in self._unknown.items()},
        })
        return d

    @classmethod
    def from_txin(cls, txin: TxInput, *, strip_witness: bool = True) -> 'PartialTxInput':
        # FIXME: if strip_witness is True, res.is_segwit() will return False,
        # and res.estimated_size() will return an incorrect value. These methods
        # will return the correct values after we call add_input_info(). (see dscancel and bump_fee)
        # This is very fragile: the value returned by estimate_size() depends on the calling order.
        res = PartialTxInput(prevout=txin.prevout,
                             script_sig=None if strip_witness else txin.script_sig,
                             nsequence=txin.nsequence,
                             witness=None if strip_witness else txin.witness,
                             is_coinbase_output=txin.is_coinbase_output())
        res.utxo = txin.utxo
        return res

    def validate_data(
        self,
        *,
        for_signing=False,
        # allow passing provisional fields for 'self', before setting them:
        utxo: Optional[Transaction] = None,
        witness_utxo: Optional[TxOutput] = None,
    ) -> None:
        utxo = utxo or self.utxo
        witness_utxo = witness_utxo or self.witness_utxo
        if utxo:
            if self.prevout.txid.hex() != utxo.txid():
                raise PSBTInputConsistencyFailure(f"PSBT input validation: "
                                                  f"If a non-witness UTXO is provided, its hash must match the hash specified in the prevout")
            if witness_utxo:
                if utxo.outputs()[self.prevout.out_idx] != witness_utxo:
                    raise PSBTInputConsistencyFailure(f"PSBT input validation: "
                                                      f"If both non-witness UTXO and witness UTXO are provided, they must be consistent")
        # The following test is disabled, so we are willing to sign non-segwit inputs
        # without verifying the input amount. This means, given a maliciously modified PSBT,
        # for non-segwit inputs, we might end up burning coins as miner fees.
        if for_signing and False:
            if not self.is_segwit() and witness_utxo:
                raise PSBTInputConsistencyFailure(f"PSBT input validation: "
                                                  f"If a witness UTXO is provided, no non-witness signature may be created")
        if self.redeem_script and self.address:
            addr = hash160_to_p2sh(hash_160(self.redeem_script))
            if self.address != addr:
                raise PSBTInputConsistencyFailure(f"PSBT input validation: "
                                                  f"If a redeemScript is provided, the scriptPubKey must be for that redeemScript")
        if self.witness_script:
            if self.redeem_script:
                if self.redeem_script != bfh(bitcoin.p2wsh_nested_script(self.witness_script.hex())):
                    raise PSBTInputConsistencyFailure(f"PSBT input validation: "
                                                      f"If a witnessScript is provided, the redeemScript must be for that witnessScript")
            elif self.address:
                if self.address != bitcoin.script_to_p2wsh(self.witness_script.hex()):
                    raise PSBTInputConsistencyFailure(f"PSBT input validation: "
                                                      f"If a witnessScript is provided, the scriptPubKey must be for that witnessScript")

    def parse_psbt_section_kv(self, kt, key, val):
        try:
            kt = PSBTInputType(kt)
        except ValueError:
            pass  # unknown type
        if DEBUG_PSBT_PARSING: print(f"{repr(kt)} {key.hex()} {val.hex()}")
        if kt == PSBTInputType.NON_WITNESS_UTXO:
            if self.utxo is not None:
                raise SerializationError(f"duplicate key: {repr(kt)}")
            self.utxo = Transaction(val)
            self.utxo.deserialize()
            if key: raise SerializationError(f"key for {repr(kt)} must be empty")
        elif kt == PSBTInputType.WITNESS_UTXO:
            if self.witness_utxo is not None:
                raise SerializationError(f"duplicate key: {repr(kt)}")
            self.witness_utxo = TxOutput.from_network_bytes(val)
            if key: raise SerializationError(f"key for {repr(kt)} must be empty")
        elif kt == PSBTInputType.PARTIAL_SIG:
            if key in self.part_sigs:
                raise SerializationError(f"duplicate key: {repr(kt)}")
            if len(key) not in (33, 65):  # TODO also allow 32? one of the tests in the BIP is "supposed to" fail with len==32...
                raise SerializationError(f"key for {repr(kt)} has unexpected length: {len(key)}")
            self.part_sigs[key] = val
        elif kt == PSBTInputType.SIGHASH_TYPE:
            if self.sighash is not None:
                raise SerializationError(f"duplicate key: {repr(kt)}")
            if len(val) != 4:
                raise SerializationError(f"value for {repr(kt)} has unexpected length: {len(val)}")
            self.sighash = struct.unpack("<I", val)[0]
            if key: raise SerializationError(f"key for {repr(kt)} must be empty")
        elif kt == PSBTInputType.BIP32_DERIVATION:
            if key in self.bip32_paths:
                raise SerializationError(f"duplicate key: {repr(kt)}")
            if len(key) not in (33, 65):  # TODO also allow 32? one of the tests in the BIP is "supposed to" fail with len==32...
                raise SerializationError(f"key for {repr(kt)} has unexpected length: {len(key)}")
            self.bip32_paths[key] = unpack_bip32_root_fingerprint_and_int_path(val)
        elif kt == PSBTInputType.REDEEM_SCRIPT:
            if self.redeem_script is not None:
                raise SerializationError(f"duplicate key: {repr(kt)}")
            self.redeem_script = val
            if key: raise SerializationError(f"key for {repr(kt)} must be empty")
        elif kt == PSBTInputType.WITNESS_SCRIPT:
            if self.witness_script is not None:
                raise SerializationError(f"duplicate key: {repr(kt)}")
            self.witness_script = val
            if key: raise SerializationError(f"key for {repr(kt)} must be empty")
        elif kt == PSBTInputType.FINAL_SCRIPTSIG:
            if self.script_sig is not None:
                raise SerializationError(f"duplicate key: {repr(kt)}")
            self.script_sig = val
            if key: raise SerializationError(f"key for {repr(kt)} must be empty")
        elif kt == PSBTInputType.FINAL_SCRIPTWITNESS:
            if self.witness is not None:
                raise SerializationError(f"duplicate key: {repr(kt)}")
            self.witness = val
            if key: raise SerializationError(f"key for {repr(kt)} must be empty")
        else:
            full_key = self.get_fullkey_from_keytype_and_key(kt, key)
            if full_key in self._unknown:
                raise SerializationError(f'duplicate key. PSBT input key for unknown type: {full_key}')
            self._unknown[full_key] = val

    def serialize_psbt_section_kvs(self, wr):
        if self.witness_utxo:
            wr(PSBTInputType.WITNESS_UTXO, self.witness_utxo.serialize_to_network())
        if self.utxo:
            wr(PSBTInputType.NON_WITNESS_UTXO, bfh(self.utxo.serialize_to_network(include_sigs=True)))
        for pk, val in sorted(self.part_sigs.items()):
            wr(PSBTInputType.PARTIAL_SIG, val, pk)
        if self.sighash is not None:
            wr(PSBTInputType.SIGHASH_TYPE, struct.pack('<I', self.sighash))
        if self.redeem_script is not None:
            wr(PSBTInputType.REDEEM_SCRIPT, self.redeem_script)
        if self.witness_script is not None:
            wr(PSBTInputType.WITNESS_SCRIPT, self.witness_script)
        for k in sorted(self.bip32_paths):
            packed_path = pack_bip32_root_fingerprint_and_int_path(*self.bip32_paths[k])
            wr(PSBTInputType.BIP32_DERIVATION, packed_path, k)
        if self.script_sig is not None:
            wr(PSBTInputType.FINAL_SCRIPTSIG, self.script_sig)
        if self.witness is not None:
            wr(PSBTInputType.FINAL_SCRIPTWITNESS, self.witness)
        for full_key, val in sorted(self._unknown.items()):
            key_type, key = self.get_keytype_and_key_from_fullkey(full_key)
            wr(key_type, val, key=key)

    def value_sats(self, *, asset_aware=False) -> Optional[int]:
        if (val := super().value_sats(asset_aware=asset_aware)) is not None:
            return val
        if not asset_aware and self._trusted_asset:
            return 0
        if self._trusted_value_sats is not None:
            return self._trusted_value_sats
        if self.witness_utxo:
            return self.witness_utxo.value
        return None

    @property
    def asset(self) -> Optional[str]:
        return super().asset or self._trusted_asset

    @property
    def address(self) -> Optional[str]:
        if (addr := super().address) is not None:
            return addr
        if self._trusted_address is not None:
            return self._trusted_address
        if self.witness_utxo:
            return self.witness_utxo.address
        return None

    @property
    def scriptpubkey(self) -> Optional[bytes]:
        if (spk := super().scriptpubkey) is not None:
            return spk
        if self._trusted_address is not None:
            return bfh(bitcoin.address_to_script(self._trusted_address))
        if self.witness_utxo:
            return self.witness_utxo.scriptpubkey
        return None

    def is_complete(self) -> bool:
        if self.script_sig is not None and self.witness is not None:
            return True
        if self.is_coinbase_input():
            return True
        if self.script_sig is not None and not self.is_segwit():
            return True
        if desc := self.script_descriptor:
            try:
                desc.satisfy(allow_dummy=False, sigdata=self.part_sigs)
            except MissingSolutionPiece:
                pass
            else:
                return True
        return False

    def get_satisfaction_progress(self) -> Tuple[int, int]:
        if desc := self.script_descriptor:
            return desc.get_satisfaction_progress(sigdata=self.part_sigs)
        return 0, 0

    def finalize(self) -> None:
        def clear_fields_when_finalized():
            # BIP-174: "All other data except the UTXO and unknown fields in the
            #           input key-value map should be cleared from the PSBT"
            self.part_sigs = {}
            self.sighash = None
            self.bip32_paths = {}
            self.redeem_script = None
            self.witness_script = None

        if self.script_sig is not None and self.witness is not None:
            clear_fields_when_finalized()
            return  # already finalized
        if self.is_complete():
            self.script_sig = bfh(Transaction.input_script(self))
            self.witness = bfh(Transaction.serialize_witness(self))
            clear_fields_when_finalized()

    def combine_with_other_txin(self, other_txin: 'TxInput') -> None:
        assert self.prevout == other_txin.prevout
        if other_txin.script_sig is not None:
            self.script_sig = other_txin.script_sig
        if other_txin.witness is not None:
            self.witness = other_txin.witness
        if isinstance(other_txin, PartialTxInput):
            if other_txin.witness_utxo:
                self.witness_utxo = other_txin.witness_utxo
            if other_txin.utxo:
                self.utxo = other_txin.utxo
            self.part_sigs.update(other_txin.part_sigs)
            if other_txin.sighash is not None:
                self.sighash = other_txin.sighash
            self.bip32_paths.update(other_txin.bip32_paths)
            if other_txin.redeem_script is not None:
                self.redeem_script = other_txin.redeem_script
            if other_txin.witness_script is not None:
                self.witness_script = other_txin.witness_script
            self._unknown.update(other_txin._unknown)
        self.validate_data()
        # try to finalize now
        self.finalize()

    def convert_utxo_to_witness_utxo(self) -> None:
        if self.utxo:
            self._witness_utxo = self.utxo.outputs()[self.prevout.out_idx]
            self._utxo = None  # type: Optional[Transaction]

    def is_native_segwit(self) -> Optional[bool]:
        """Whether this input is native segwit. None means inconclusive."""
        if self._is_native_segwit is None:
            if self.address:
                self._is_native_segwit = bitcoin.is_segwit_address(self.address)
        return self._is_native_segwit

    def is_p2sh_segwit(self) -> Optional[bool]:
        """Whether this input is p2sh-embedded-segwit. None means inconclusive."""
        if self._is_p2sh_segwit is None:
            def calc_if_p2sh_segwit_now():
                if not (self.address and self.redeem_script):
                    return None
                if self.address != bitcoin.hash160_to_p2sh(hash_160(self.redeem_script)):
                    # not p2sh address
                    return False
                try:
                    decoded = [x for x in script_GetOp(self.redeem_script)]
                except MalformedBitcoinScript:
                    decoded = None
                # witness version 0
                if match_script_against_template(decoded, SCRIPTPUBKEY_TEMPLATE_WITNESS_V0):
                    return True
                # witness version 1-16
                future_witness_versions = list(range(opcodes.OP_1, opcodes.OP_16 + 1))
                for witver, opcode in enumerate(future_witness_versions, start=1):
                    match = [opcode, OPPushDataGeneric(lambda x: 2 <= x <= 40)]
                    if match_script_against_template(decoded, match):
                        return True
                return False

            self._is_p2sh_segwit = calc_if_p2sh_segwit_now()
        return self._is_p2sh_segwit

    def is_segwit(self, *, guess_for_address=False) -> bool:
        if super().is_segwit():
            return True
        if self.is_native_segwit() or self.is_p2sh_segwit():
            return True
        if self.is_native_segwit() is False and self.is_p2sh_segwit() is False:
            return False
        if self.witness_script:
            return True
        if desc := self.script_descriptor:
            return desc.is_segwit()
        if guess_for_address:
            dummy_desc = create_dummy_descriptor_from_address(self.address)
            return dummy_desc.is_segwit()
        return False  # can be false-negative

    def already_has_some_signatures(self) -> bool:
        """Returns whether progress has been made towards completing this input."""
        return (self.part_sigs
                or self.script_sig is not None
                or self.witness is not None)


class PartialTxOutput(TxOutput, PSBTSection):
    def __init__(self, *args, **kwargs):
        TxOutput.__init__(self, *args, **kwargs)
        self.redeem_script = None  # type: Optional[bytes]
        self.witness_script = None  # type: Optional[bytes]
        self.bip32_paths = {}  # type: Dict[bytes, Tuple[bytes, Sequence[int]]]  # pubkey -> (xpub_fingerprint, path)
        self._unknown = {}  # type: Dict[bytes, bytes]

        self._script_descriptor = None  # type: Optional[Descriptor]
        self.is_mine = False  # type: bool  # whether the wallet considers the output to be ismine
        self.is_change = False  # type: bool  # whether the wallet considers the output to be change

    @property
    def pubkeys(self) -> Set[bytes]:
        if desc := self.script_descriptor:
            return desc.get_all_pubkeys()
        return set()

    @property
    def script_descriptor(self):
        return self._script_descriptor

    @script_descriptor.setter
    def script_descriptor(self, desc: Optional[Descriptor]):
        self._script_descriptor = desc
        if desc:
            if self.redeem_script is None:
                self.redeem_script = desc.expand().redeem_script
            if self.witness_script is None:
                self.witness_script = desc.expand().witness_script

    def to_json(self):
        d = super().to_json()
        d.update({
            'desc': self.script_descriptor.to_string() if self.script_descriptor else None,
            'redeem_script': self.redeem_script.hex() if self.redeem_script else None,
            'witness_script': self.witness_script.hex() if self.witness_script else None,
            'bip32_paths': {pubkey.hex(): (xfp.hex(), bip32.convert_bip32_intpath_to_strpath(path))
                            for pubkey, (xfp, path) in self.bip32_paths.items()},
            'unknown_psbt_fields': {key.hex(): val.hex() for key, val in self._unknown.items()},
        })
        return d

    @classmethod
    def from_txout(cls, txout: TxOutput) -> 'PartialTxOutput':
        res = PartialTxOutput(scriptpubkey=txout.scriptpubkey,
                              value=txout.value)
        return res

    def parse_psbt_section_kv(self, kt, key, val):
        try:
            kt = PSBTOutputType(kt)
        except ValueError:
            pass  # unknown type
        if DEBUG_PSBT_PARSING: print(f"{repr(kt)} {key.hex()} {val.hex()}")
        if kt == PSBTOutputType.REDEEM_SCRIPT:
            if self.redeem_script is not None:
                raise SerializationError(f"duplicate key: {repr(kt)}")
            self.redeem_script = val
            if key: raise SerializationError(f"key for {repr(kt)} must be empty")
        elif kt == PSBTOutputType.WITNESS_SCRIPT:
            if self.witness_script is not None:
                raise SerializationError(f"duplicate key: {repr(kt)}")
            self.witness_script = val
            if key: raise SerializationError(f"key for {repr(kt)} must be empty")
        elif kt == PSBTOutputType.BIP32_DERIVATION:
            if key in self.bip32_paths:
                raise SerializationError(f"duplicate key: {repr(kt)}")
            if len(key) not in (33, 65):  # TODO also allow 32? one of the tests in the BIP is "supposed to" fail with len==32...
                raise SerializationError(f"key for {repr(kt)} has unexpected length: {len(key)}")
            self.bip32_paths[key] = unpack_bip32_root_fingerprint_and_int_path(val)
        else:
            full_key = self.get_fullkey_from_keytype_and_key(kt, key)
            if full_key in self._unknown:
                raise SerializationError(f'duplicate key. PSBT output key for unknown type: {full_key}')
            self._unknown[full_key] = val

    def serialize_psbt_section_kvs(self, wr):
        if self.redeem_script is not None:
            wr(PSBTOutputType.REDEEM_SCRIPT, self.redeem_script)
        if self.witness_script is not None:
            wr(PSBTOutputType.WITNESS_SCRIPT, self.witness_script)
        for k in sorted(self.bip32_paths):
            packed_path = pack_bip32_root_fingerprint_and_int_path(*self.bip32_paths[k])
            wr(PSBTOutputType.BIP32_DERIVATION, packed_path, k)
        for full_key, val in sorted(self._unknown.items()):
            key_type, key = self.get_keytype_and_key_from_fullkey(full_key)
            wr(key_type, val, key=key)

    def combine_with_other_txout(self, other_txout: 'TxOutput') -> None:
        assert self.scriptpubkey == other_txout.scriptpubkey
        if not isinstance(other_txout, PartialTxOutput):
            return
        if other_txout.redeem_script is not None:
            self.redeem_script = other_txout.redeem_script
        if other_txout.witness_script is not None:
            self.witness_script = other_txout.witness_script
        self.bip32_paths.update(other_txout.bip32_paths)
        self._unknown.update(other_txout._unknown)


class PartialTransaction(Transaction):

    def __init__(self):
        Transaction.__init__(self, None)
        self.xpubs = {}  # type: Dict[BIP32Node, Tuple[bytes, Sequence[int]]]  # intermediate bip32node -> (xfp, der_prefix)
        self._inputs = []  # type: List[PartialTxInput]
        self._outputs = []  # type: List[PartialTxOutput]
        self._unknown = {}  # type: Dict[bytes, bytes]
        self.rbf_merge_txid = None

    def to_json(self) -> dict:
        d = super().to_json()
        d.update({
            'xpubs': {bip32node.to_xpub(): (xfp.hex(), bip32.convert_bip32_intpath_to_strpath(path))
                      for bip32node, (xfp, path) in self.xpubs.items()},
            'unknown_psbt_fields': {key.hex(): val.hex() for key, val in self._unknown.items()},
        })
        return d

    @classmethod
    def from_tx(cls, tx: Transaction) -> 'PartialTransaction':
        res = cls()
        res._inputs = [PartialTxInput.from_txin(txin, strip_witness=True)
                       for txin in tx.inputs()]
        res._outputs = [PartialTxOutput.from_txout(txout) for txout in tx.outputs()]
        res.version = tx.version
        res.locktime = tx.locktime
        return res

    @classmethod
    def from_raw_psbt(cls, raw) -> 'PartialTransaction':
        # auto-detect and decode Base64 and Hex.
        if raw[0:10].lower() in (b'70736274ff', '70736274ff'):  # hex
            raw = bytes.fromhex(raw)
        elif raw[0:6] in (b'cHNidP', 'cHNidP'):  # base64
            raw = base64.b64decode(raw)
        if not isinstance(raw, (bytes, bytearray)) or raw[0:5] != b'psbt\xff':
            raise BadHeaderMagic("bad magic")

        tx = None  # type: Optional[PartialTransaction]

        # We parse the raw stream twice. The first pass is used to find the
        # PSBT_GLOBAL_UNSIGNED_TX key in the global section and set 'tx'.
        # The second pass does everything else.
        with io.BytesIO(raw[5:]) as fd:  # parsing "first pass"
            while True:
                try:
                    kt, key, val = PSBTSection.get_next_kv_from_fd(fd)
                except StopIteration:
                    break
                try:
                    kt = PSBTGlobalType(kt)
                except ValueError:
                    pass  # unknown type
                if kt == PSBTGlobalType.UNSIGNED_TX:
                    if tx is not None:
                        raise SerializationError(f"duplicate key: {repr(kt)}")
                    if key: raise SerializationError(f"key for {repr(kt)} must be empty")
                    unsigned_tx = Transaction(val.hex())
                    for txin in unsigned_tx.inputs():
                        if txin.script_sig or txin.witness:
                            raise SerializationError(f"PSBT {repr(kt)} must have empty scriptSigs and witnesses")
                    tx = PartialTransaction.from_tx(unsigned_tx)

        if tx is None:
            raise SerializationError(f"PSBT missing required global section PSBT_GLOBAL_UNSIGNED_TX")

        with io.BytesIO(raw[5:]) as fd:  # parsing "second pass"
            # global section
            while True:
                try:
                    kt, key, val = PSBTSection.get_next_kv_from_fd(fd)
                except StopIteration:
                    break
                try:
                    kt = PSBTGlobalType(kt)
                except ValueError:
                    pass  # unknown type
                if DEBUG_PSBT_PARSING: print(f"{repr(kt)} {key.hex()} {val.hex()}")
                if kt == PSBTGlobalType.UNSIGNED_TX:
                    pass  # already handled during "first" parsing pass
                elif kt == PSBTGlobalType.XPUB:
                    bip32node = BIP32Node.from_bytes(key)
                    if bip32node in tx.xpubs:
                        raise SerializationError(f"duplicate key: {repr(kt)}")
                    xfp, path = unpack_bip32_root_fingerprint_and_int_path(val)
                    if bip32node.depth != len(path):
                        raise SerializationError(f"PSBT global xpub has mismatching depth ({bip32node.depth}) "
                                                 f"and derivation prefix len ({len(path)})")
                    child_number_of_xpub = int.from_bytes(bip32node.child_number, 'big')
                    if not ((bip32node.depth == 0 and child_number_of_xpub == 0)
                            or (bip32node.depth != 0 and child_number_of_xpub == path[-1])):
                        raise SerializationError(f"PSBT global xpub has inconsistent child_number and derivation prefix")
                    tx.xpubs[bip32node] = xfp, path
                elif kt == PSBTGlobalType.VERSION:
                    if len(val) > 4:
                        raise SerializationError(f"value for {repr(kt)} has unexpected length: {len(val)} > 4")
                    psbt_version = int.from_bytes(val, byteorder='little', signed=False)
                    if psbt_version > 0:
                        raise SerializationError(f"Only PSBTs with version 0 are supported. Found version: {psbt_version}")
                    if key: raise SerializationError(f"key for {repr(kt)} must be empty")
                else:
                    full_key = PSBTSection.get_fullkey_from_keytype_and_key(kt, key)
                    if full_key in tx._unknown:
                        raise SerializationError(f'duplicate key. PSBT global key for unknown type: {full_key}')
                    tx._unknown[full_key] = val
            try:
                # inputs sections
                for txin in tx.inputs():
                    if DEBUG_PSBT_PARSING: print("-> new input starts")
                    txin._populate_psbt_fields_from_fd(fd)
                # outputs sections
                for txout in tx.outputs():
                    if DEBUG_PSBT_PARSING: print("-> new output starts")
                    txout._populate_psbt_fields_from_fd(fd)
            except UnexpectedEndOfStream:
                raise UnexpectedEndOfStream('Unexpected end of stream. Num input and output maps provided does not match unsigned tx.') from None

            if fd.read(1) != b'':
                raise SerializationError("extra junk at the end of PSBT")

        for txin in tx.inputs():
            txin.validate_data()

        return tx

    @classmethod
    def from_io(cls, inputs: Sequence[PartialTxInput], outputs: Sequence[PartialTxOutput], *,
                locktime: int = None, version: int = None, BIP69_sort: bool = True):
        self = cls()
        self._inputs = list(inputs)
        self._outputs = list(outputs)
        if locktime is not None:
            self.locktime = locktime
        if version is not None:
            self.version = version
        if BIP69_sort:
            self.BIP69_sort()
        return self

    def _serialize_psbt(self, fd) -> None:
        wr = PSBTSection.create_psbt_writer(fd)
        fd.write(b'psbt\xff')
        # global section
        wr(PSBTGlobalType.UNSIGNED_TX, bfh(self.serialize_to_network(include_sigs=False)))
        for bip32node, (xfp, path) in sorted(self.xpubs.items()):
            val = pack_bip32_root_fingerprint_and_int_path(xfp, path)
            wr(PSBTGlobalType.XPUB, val, key=bip32node.to_bytes())
        for full_key, val in sorted(self._unknown.items()):
            key_type, key = PSBTSection.get_keytype_and_key_from_fullkey(full_key)
            wr(key_type, val, key=key)
        fd.write(b'\x00')  # section-separator
        # input sections
        for inp in self._inputs:
            inp._serialize_psbt_section(fd)
        # output sections
        for outp in self._outputs:
            outp._serialize_psbt_section(fd)

    def finalize_psbt(self) -> None:
        for txin in self.inputs():
            txin.finalize()

    def combine_with_other_psbt(self, other_tx: 'Transaction') -> None:
        """Pulls in all data from other_tx we don't yet have (e.g. signatures).
        other_tx must be concerning the same unsigned tx.
        """
        if self.serialize_to_network(include_sigs=False) != other_tx.serialize_to_network(include_sigs=False):
            raise Exception('A Combiner must not combine two different PSBTs.')
        # BIP-174: "The resulting PSBT must contain all of the key-value pairs from each of the PSBTs.
        #           The Combiner must remove any duplicate key-value pairs, in accordance with the specification."
        # global section
        if isinstance(other_tx, PartialTransaction):
            self.xpubs.update(other_tx.xpubs)
            self._unknown.update(other_tx._unknown)
        # input sections
        for txin, other_txin in zip(self.inputs(), other_tx.inputs()):
            txin.combine_with_other_txin(other_txin)
        # output sections
        for txout, other_txout in zip(self.outputs(), other_tx.outputs()):
            txout.combine_with_other_txout(other_txout)
        self.invalidate_ser_cache()

    def join_with_other_psbt(self, other_tx: 'PartialTransaction') -> None:
        """Adds inputs and outputs from other_tx into this one."""
        if not isinstance(other_tx, PartialTransaction):
            raise Exception('Can only join partial transactions.')
        # make sure there are no duplicate prevouts
        prevouts = set()
        for txin in itertools.chain(self.inputs(), other_tx.inputs()):
            prevout_str = txin.prevout.to_str()
            if prevout_str in prevouts:
                raise Exception(f"Duplicate inputs! "
                                f"Transactions that spend the same prevout cannot be joined.")
            prevouts.add(prevout_str)
        # copy global PSBT section
        self.xpubs.update(other_tx.xpubs)
        self._unknown.update(other_tx._unknown)
        # copy and add inputs and outputs
        self.add_inputs(list(other_tx.inputs()))
        self.add_outputs(list(other_tx.outputs()))
        self.remove_signatures()
        self.invalidate_ser_cache()

    def inputs(self) -> Sequence[PartialTxInput]:
        return self._inputs

    def outputs(self) -> Sequence[PartialTxOutput]:
        return self._outputs

    def add_inputs(self, inputs: List[PartialTxInput]) -> None:
        self._inputs.extend(inputs)
        self.BIP69_sort(outputs=False)
        self.invalidate_ser_cache()

    def add_outputs(self, outputs: List[PartialTxOutput], *, do_sort=True) -> None:
        self._outputs.extend(outputs)
        self.BIP69_sort(inputs=False, outputs=do_sort)
        self.invalidate_ser_cache()

    def set_rbf(self, rbf: bool) -> None:
        nSequence = 0xffffffff - (2 if rbf else 1)
        for txin in self.inputs():
            if txin._fixed_nsequence: continue
            txin.nsequence = nSequence
        self.invalidate_ser_cache()

    def BIP69_sort(self, inputs=True, outputs=True):
        # NOTE: other parts of the code rely on these sorts being *stable* sorts
        if inputs:
            self._inputs.sort(key = lambda i: (i.prevout.txid, i.prevout.out_idx))
        if outputs:
            self._outputs.sort(key = lambda o: (o.value, o.scriptpubkey))
        self.invalidate_ser_cache()

    def serialize_preimage(self, txin_index: int, wallet: 'Abstract_Wallet', *,
                           bip143_shared_txdigest_fields: BIP143SharedTxDigestFields = None,
                           locking_script_overrides = None) -> str:
        nVersion = int_to_hex(self.version, 4)
        nLocktime = int_to_hex(self.locktime, 4)
        inputs = self.inputs()
        outputs = self.outputs()
        txin = inputs[txin_index]
        sighash = txin.sighash if txin.sighash is not None else Sighash.ALL
        if not Sighash.is_valid(sighash):
            raise Exception(f"SIGHASH_FLAG ({sighash}) not supported!")
        nHashType = int_to_hex(sighash, 4)
        preimage_script = self.get_preimage_script(txin, wallet, locking_script_overrides=locking_script_overrides)
        if txin.is_segwit():
            if bip143_shared_txdigest_fields is None:
                bip143_shared_txdigest_fields = self._calc_bip143_shared_txdigest_fields()
            if not (sighash & Sighash.ANYONECANPAY):
                hashPrevouts = bip143_shared_txdigest_fields.hashPrevouts
            else:
                hashPrevouts = '00' * 32
            if not (sighash & Sighash.ANYONECANPAY) and (sighash & 0x1f) != Sighash.SINGLE and (sighash & 0x1f) != Sighash.NONE:
                hashSequence = bip143_shared_txdigest_fields.hashSequence
            else:
                hashSequence = '00' * 32
            if (sighash & 0x1f) != Sighash.SINGLE and (sighash & 0x1f) != Sighash.NONE:
                hashOutputs = bip143_shared_txdigest_fields.hashOutputs
            elif (sighash & 0x1f) == Sighash.SINGLE and txin_index < len(outputs):
                hashOutputs = sha256d(outputs[txin_index].serialize_to_network()).hex()
            else:
                hashOutputs = '00' * 32
            outpoint = txin.prevout.serialize_to_network().hex()
            scriptCode = var_int(len(preimage_script) // 2) + preimage_script
            amount = int_to_hex(txin.value_sats(), 8)
            nSequence = int_to_hex(txin.nsequence, 4)
            preimage = nVersion + hashPrevouts + hashSequence + outpoint + scriptCode + amount + nSequence + hashOutputs + nLocktime + nHashType
        else:
            if sighash & Sighash.ANYONECANPAY:
                txins = var_int(1) + txin.serialize_to_network(script_sig=bfh(preimage_script)).hex()
            else:
                input_serializations = []
                for k, txin in enumerate(inputs):
                    if ((sighash & 0x1f) == Sighash.NONE or (sighash & 0x1f) == Sighash.SINGLE) and txin_index != k:
                        txin = PartialTxInput.from_txin(txin, strip_witness=False)
                        txin.nsequence = 0
                    serialization = txin.serialize_to_network(script_sig=bfh(preimage_script) if txin_index==k else b"").hex()
                    input_serializations.append(serialization)

                txins = var_int(len(inputs)) + ''.join(input_serializations)

            if (sighash & 0x1f) == Sighash.NONE:
                txouts = var_int(0)
            elif (sighash & 0x1f) == Sighash.SINGLE:
                if txin_index >= len(outputs):
                    raise Exception('Not enough outputs for SIGHASH_SINGLE!')
                output_serializations = []
                for k, txout in enumerate(outputs):
                    if k > txin_index: break
                    if k < txin_index:
                        txout = PartialTxOutput.from_txout(txout)
                        txout.scriptpubkey = b''
                        txout.value = (1 << 64) - 1
                    serialization = txout.serialize_to_network().hex()
                    output_serializations.append(serialization)
                txouts = var_int(len(output_serializations)) + ''.join(output_serializations)
            else:
                txouts = var_int(len(outputs)) + ''.join(o.serialize_to_network().hex() for o in outputs)
            preimage = nVersion + txins + txouts + nLocktime + nHashType
        return preimage

    def sign(self, keypairs, wallet: 'Abstract_Wallet', *, locking_script_overrides=None) -> None:
        # keypairs:  pubkey_hex -> (secret_bytes, is_compressed)
        bip143_shared_txdigest_fields = self._calc_bip143_shared_txdigest_fields()
        for i, txin in enumerate(self.inputs()):
            pubkeys = [pk.hex() for pk in txin.pubkeys]
            for pubkey in pubkeys:
                if txin.is_complete():
                    break
                if pubkey not in keypairs:
                    continue
                _logger.info(f"adding signature for {pubkey}. spending utxo {txin.prevout.to_str()}")
                sec, compressed = keypairs[pubkey]
                sig = self.sign_txin(i, sec, wallet, bip143_shared_txdigest_fields=bip143_shared_txdigest_fields, locking_script_overrides=locking_script_overrides)
                self.add_signature_to_txin(txin_idx=i, signing_pubkey=pubkey, sig=sig)

        _logger.debug(f"is_complete {self.is_complete()}")
        self.invalidate_ser_cache()

    def sign_txin(self, txin_index, privkey_bytes, wallet: 'Abstract_Wallet', *, bip143_shared_txdigest_fields=None, locking_script_overrides=None) -> str:
        txin = self.inputs()[txin_index]
        txin.validate_data(for_signing=True)
        sighash = txin.sighash if txin.sighash is not None else Sighash.ALL
        pre_hash = sha256d(bfh(self.serialize_preimage(txin_index, wallet,
                                                       bip143_shared_txdigest_fields=bip143_shared_txdigest_fields, locking_script_overrides=locking_script_overrides)))
        privkey = ecc.ECPrivkey(privkey_bytes)
        sig = privkey.sign_transaction(pre_hash)
        sig = sig.hex() + Sighash.to_sigbytes(sighash).hex()
        return sig

    def is_complete(self) -> bool:
        return all([txin.is_complete() for txin in self.inputs()])

    def signature_count(self) -> Tuple[int, int]:
        nhave, nreq = 0, 0
        for txin in self.inputs():
            a, b = txin.get_satisfaction_progress()
            nhave += a
            nreq += b
        return nhave, nreq

    def serialize(self) -> str:
        """Returns PSBT as base64 text, or raw hex of network tx (if complete)."""
        self.finalize_psbt()
        if self.is_complete():
            return Transaction.serialize(self)
        return self._serialize_as_base64()

    def serialize_as_bytes(self, *, force_psbt: bool = False) -> bytes:
        """Returns PSBT as raw bytes, or raw bytes of network tx (if complete)."""
        self.finalize_psbt()
        if force_psbt or not self.is_complete():
            with io.BytesIO() as fd:
                self._serialize_psbt(fd)
                return fd.getvalue()
        else:
            return Transaction.serialize_as_bytes(self)

    def _serialize_as_base64(self) -> str:
        raw_bytes = self.serialize_as_bytes()
        return base64.b64encode(raw_bytes).decode('ascii')

    def update_signatures(self, signatures: Sequence[Union[str, None]], wallet: 'Abstract_Wallet'):
        """Add new signatures to a transaction

        `signatures` is expected to be a list of sigs with signatures[i]
        intended for self._inputs[i].
        This is used by the Trezor, KeepKey and Safe-T plugins.
        """
        if self.is_complete():
            return
        if len(self.inputs()) != len(signatures):
            raise Exception('expected {} signatures; got {}'.format(len(self.inputs()), len(signatures)))
        for i, txin in enumerate(self.inputs()):
            pubkeys = [pk.hex() for pk in txin.pubkeys]
            sig = signatures[i]
            if sig is None:
                continue
            if bfh(sig) in list(txin.part_sigs.values()):
                continue
            pre_hash = sha256d(bfh(self.serialize_preimage(i, wallet)))
            sig_string = ecc.sig_string_from_der_sig(bfh(sig[:-2]))
            for recid in range(4):
                try:
                    public_key = ecc.ECPubkey.from_sig_string(sig_string, recid, pre_hash)
                except ecc.InvalidECPointException:
                    # the point might not be on the curve for some recid values
                    continue
                pubkey_hex = public_key.get_public_key_hex(compressed=True)
                if pubkey_hex in pubkeys:
                    if not public_key.verify_message_hash(sig_string, pre_hash):
                        continue
                    _logger.info(f"adding sig: txin_idx={i}, signing_pubkey={pubkey_hex}, sig={sig}")
                    self.add_signature_to_txin(txin_idx=i, signing_pubkey=pubkey_hex, sig=sig)
                    break
        # redo raw
        self.invalidate_ser_cache()

    def add_signature_to_txin(self, *, txin_idx: int, signing_pubkey: str, sig: str):
        txin = self._inputs[txin_idx]
        txin.part_sigs[bfh(signing_pubkey)] = bfh(sig)
        # force re-serialization
        txin.script_sig = None
        txin.witness = None
        self.invalidate_ser_cache()

    def add_info_from_wallet(
            self,
            wallet: 'Abstract_Wallet',
            *,
            include_xpubs: bool = False,
    ) -> None:
        if self.is_complete():
            return
        # only include xpubs for multisig wallets; currently only they need it in practice
        # note: coldcard fw have a limitation that if they are included then all
        #       inputs are assumed to be multisig... https://github.com/spesmilo/electrum/pull/5440#issuecomment-549504761
        # note: trezor plugin needs xpubs included, if there are multisig inputs/change_outputs
        from .wallet import Multisig_Wallet
        if include_xpubs and isinstance(wallet, Multisig_Wallet):
            from .keystore import Xpub
            for ks in wallet.get_keystores():
                if isinstance(ks, Xpub):
                    fp_bytes, der_full = ks.get_fp_and_derivation_to_be_used_in_partial_tx(
                        der_suffix=[], only_der_suffix=False)
                    xpub = ks.get_xpub_to_be_used_in_partial_tx(only_der_suffix=False)
                    bip32node = BIP32Node.from_xkey(xpub)
                    self.xpubs[bip32node] = (fp_bytes, der_full)
        for txin in self.inputs():
            wallet.add_input_info(
                txin,
                only_der_suffix=False,
            )
        for txout in self.outputs():
            wallet.add_output_info(
                txout,
                only_der_suffix=False,
            )

    def remove_xpubs_and_bip32_paths(self) -> None:
        self.xpubs.clear()
        for txin in self.inputs():
            txin.bip32_paths.clear()
        for txout in self.outputs():
            txout.bip32_paths.clear()

    def prepare_for_export_for_coinjoin(self) -> None:
        """Removes all sensitive details."""
        # globals
        self.xpubs.clear()
        self._unknown.clear()
        # inputs
        for txin in self.inputs():
            txin.bip32_paths.clear()
        # outputs
        for txout in self.outputs():
            txout.redeem_script = None
            txout.witness_script = None
            txout.bip32_paths.clear()
            txout._unknown.clear()

    async def prepare_for_export_for_hardware_device(self, wallet: 'Abstract_Wallet') -> None:
        self.add_info_from_wallet(wallet, include_xpubs=True)
        await self.add_info_from_network(wallet.network)
        # log warning if PSBT_*_BIP32_DERIVATION fields cannot be filled with full path due to missing info
        from .keystore import Xpub
        def is_ks_missing_info(ks):
            return (isinstance(ks, Xpub) and (ks.get_root_fingerprint() is None
                                              or ks.get_derivation_prefix() is None))
        if any([is_ks_missing_info(ks) for ks in wallet.get_keystores()]):
            _logger.warning('PSBT was requested to be filled with full bip32 paths but '
                            'some keystores lacked either the derivation prefix or the root fingerprint')

    def convert_all_utxos_to_witness_utxos(self) -> None:
        """Replaces all NON-WITNESS-UTXOs with WITNESS-UTXOs.
        This will likely make an exported PSBT invalid spec-wise,
        but it makes e.g. QR codes significantly smaller.
        """
        for txin in self.inputs():
            txin.convert_utxo_to_witness_utxo()

    def remove_signatures(self):
        for txin in self.inputs():
            txin.part_sigs = {}
            txin.script_sig = None
            txin.witness = None
        assert not self.is_complete()
        self.invalidate_ser_cache()


def pack_bip32_root_fingerprint_and_int_path(xfp: bytes, path: Sequence[int]) -> bytes:
    if len(xfp) != 4:
        raise Exception(f'unexpected xfp length. xfp={xfp}')
    return xfp + b''.join(i.to_bytes(4, byteorder='little', signed=False) for i in path)


def unpack_bip32_root_fingerprint_and_int_path(path: bytes) -> Tuple[bytes, Sequence[int]]:
    if len(path) % 4 != 0:
        raise Exception(f'unexpected packed path length. path={path.hex()}')
    xfp = path[0:4]
    int_path = [int.from_bytes(b, byteorder='little', signed=False) for b in chunks(path[4:], 4)]
    return xfp, int_path<|MERGE_RESOLUTION|>--- conflicted
+++ resolved
@@ -51,12 +51,8 @@
                       base_encode, construct_witness, construct_script)
 from .crypto import sha256d
 from .logging import get_logger
-<<<<<<< HEAD
 from .util import ShortID, OldTaskGroup, convert_bytes_to_utf8_safe
-=======
-from .util import ShortID, OldTaskGroup
 from .bitcoin import DummyAddress
->>>>>>> cffbe44c
 from .descriptor import Descriptor, MissingSolutionPiece, create_dummy_descriptor_from_address
 from .json_db import stored_in
 
