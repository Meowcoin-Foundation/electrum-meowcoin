#!/usr/bin/env python
#
# Electrum - lightweight Bitcoin client
# Copyright (C) 2015 Thomas Voegtlin
#
# Permission is hereby granted, free of charge, to any person
# obtaining a copy of this software and associated documentation files
# (the "Software"), to deal in the Software without restriction,
# including without limitation the rights to use, copy, modify, merge,
# publish, distribute, sublicense, and/or sell copies of the Software,
# and to permit persons to whom the Software is furnished to do so,
# subject to the following conditions:
#
# The above copyright notice and this permission notice shall be
# included in all copies or substantial portions of the Software.
#
# THE SOFTWARE IS PROVIDED "AS IS", WITHOUT WARRANTY OF ANY KIND,
# EXPRESS OR IMPLIED, INCLUDING BUT NOT LIMITED TO THE WARRANTIES OF
# MERCHANTABILITY, FITNESS FOR A PARTICULAR PURPOSE AND
# NONINFRINGEMENT. IN NO EVENT SHALL THE AUTHORS OR COPYRIGHT HOLDERS
# BE LIABLE FOR ANY CLAIM, DAMAGES OR OTHER LIABILITY, WHETHER IN AN
# ACTION OF CONTRACT, TORT OR OTHERWISE, ARISING FROM, OUT OF OR IN
# CONNECTION WITH THE SOFTWARE OR THE USE OR OTHER DEALINGS IN THE
# SOFTWARE.

from typing import Optional, List, Dict, Sequence, Set, TYPE_CHECKING
import enum
import copy

from PyQt5.QtCore import Qt
from PyQt5.QtGui import QStandardItemModel, QStandardItem, QFont
from PyQt5.QtWidgets import QAbstractItemView, QMenu, QLabel, QHBoxLayout

from electrum.i18n import _
from electrum.bitcoin import is_address
from electrum.transaction import PartialTxInput, PartialTxOutput
from electrum.lnutil import MIN_FUNDING_SAT
from electrum.util import profiler

from .util import ColorScheme, MONOSPACE_FONT, EnterButton
from .my_treeview import MyTreeView
from .new_channel_dialog import NewChannelDialog

if TYPE_CHECKING:
    from .main_window import ElectrumWindow


class UTXOList(MyTreeView):
    _spend_set: Set[str]  # coins selected by the user to spend from
    _utxo_dict: Dict[str, PartialTxInput]  # coin name -> coin

    class Columns(MyTreeView.BaseColumnsEnum):
        OUTPOINT = enum.auto()
        ADDRESS = enum.auto()
        LABEL = enum.auto()
        ASSET = enum.auto()
        AMOUNT = enum.auto()
        PARENTS = enum.auto()

    headers = {
        Columns.OUTPOINT: _('Output point'),
        Columns.ADDRESS: _('Address'),
        Columns.PARENTS: _('Parents'),
        Columns.LABEL: _('Label'),
        Columns.AMOUNT: _('Amount'),
        Columns.ASSET: _('Asset')
    }
    filter_columns = [Columns.ADDRESS, Columns.LABEL, Columns.OUTPOINT]

    ROLE_PREVOUT_STR = Qt.UserRole + 1000
    key_role = ROLE_PREVOUT_STR

    def __init__(self, main_window: 'ElectrumWindow'):
        super().__init__(
            main_window=main_window,
            stretch_columns=[self.Columns.LABEL, self.Columns.ASSET],
        )
        self._spend_set = set()
        self._utxo_dict = {}
        self.wallet = self.main_window.wallet
        self.std_model = QStandardItemModel(self)
        self.setModel(self.std_model)
        self.setSelectionMode(QAbstractItemView.ExtendedSelection)
        self.setSortingEnabled(True)

    def create_toolbar(self, config):
        toolbar, menu = self.create_toolbar_with_menu('')
        self.num_coins_label = toolbar.itemAt(0).widget()
        menu.addAction(_('Coin control'), lambda: self.add_selection_to_coincontrol())
        return toolbar

    @profiler(min_threshold=0.05)
    def update(self):
        # not calling maybe_defer_update() as it interferes with coincontrol status bar
        utxos = self.wallet.get_utxos()
        utxos.sort(key=lambda x: x.block_height, reverse=True)
        self._maybe_reset_coincontrol(utxos)
        self._utxo_dict = {}
        self.model().clear()
        self.update_headers(self.__class__.headers)
        for idx, utxo in enumerate(utxos):
            name = utxo.prevout.to_str()
            self._utxo_dict[name] = utxo
            labels = [""] * len(self.Columns)
            amount_str = self.main_window.format_amount(
                utxo.value_sats(), whitespaces=True)
            amount_str_nots = self.main_window.format_amount(
                utxo.value_sats(), whitespaces=False, add_thousands_sep=False)
            labels[self.Columns.OUTPOINT] = str(utxo.short_id)
            labels[self.Columns.ADDRESS] = utxo.address
<<<<<<< HEAD
            labels[self.Columns.AMOUNT] = self.main_window.format_amount(utxo.value_sats(asset_aware=True), whitespaces=True)
            labels[self.Columns.ASSET] = utxo.asset
=======
            labels[self.Columns.AMOUNT] = amount_str
>>>>>>> b5654b64
            utxo_item = [QStandardItem(x) for x in labels]
            self.set_editability(utxo_item)
            utxo_item[self.Columns.OUTPOINT].setData(name, self.ROLE_PREVOUT_STR)
            utxo_item[self.Columns.AMOUNT].setData(amount_str_nots, self.ROLE_CLIPBOARD_DATA)
            utxo_item[self.Columns.ADDRESS].setFont(QFont(MONOSPACE_FONT))
            utxo_item[self.Columns.AMOUNT].setFont(QFont(MONOSPACE_FONT))
            utxo_item[self.Columns.PARENTS].setFont(QFont(MONOSPACE_FONT))
            utxo_item[self.Columns.OUTPOINT].setFont(QFont(MONOSPACE_FONT))
            utxo_item[self.Columns.ASSET].setFont(QFont(MONOSPACE_FONT))
            self.model().insertRow(idx, utxo_item)
            self.refresh_row(name, idx)
        self.filter()
        self.update_coincontrol_bar()
        self.num_coins_label.setText(_('{} unspent transaction outputs').format(len(utxos)))

    def update_coincontrol_bar(self):
        # update coincontrol status bar
        if bool(self._spend_set):
            coins = [self._utxo_dict[x] for x in self._spend_set]
            coins = self._filter_frozen_coins(coins)
            amount = sum(x.value_sats() for x in coins)
            amount_str = self.main_window.format_amount_and_units(amount)
            num_outputs_str = _("{} outputs available ({} total)").format(len(coins), len(self._utxo_dict))
            self.main_window.set_coincontrol_msg(_("Coin control active") + f': {num_outputs_str}, {amount_str}')
        else:
            self.main_window.set_coincontrol_msg(None)

    def refresh_row(self, key, row):
        assert row is not None
        utxo = self._utxo_dict[key]
        utxo_item = [self.std_model.item(row, col) for col in self.Columns]
        txid = utxo.prevout.txid.hex()
        num_parents = self.wallet.get_num_parents(txid)
        utxo_item[self.Columns.PARENTS].setText('%6s'%num_parents if num_parents else '-')
        label = self.wallet.get_label_for_txid(txid) or ''
        utxo_item[self.Columns.LABEL].setText(label)
        SELECTED_TO_SPEND_TOOLTIP = _('Coin selected to be spent')
        if key in self._spend_set:
            tooltip = key + "\n" + SELECTED_TO_SPEND_TOOLTIP
            color = ColorScheme.GREEN.as_color(True)
        else:
            tooltip = key
            color = self._default_bg_brush
        for col in utxo_item:
            col.setBackground(color)
            col.setToolTip(tooltip)
        if self.wallet.is_frozen_address(utxo.address):
            utxo_item[self.Columns.ADDRESS].setBackground(ColorScheme.BLUE.as_color(True))
            utxo_item[self.Columns.ADDRESS].setToolTip(_('Address is frozen'))
        if self.wallet.is_frozen_coin(utxo):
            utxo_item[self.Columns.OUTPOINT].setBackground(ColorScheme.BLUE.as_color(True))
            utxo_item[self.Columns.OUTPOINT].setToolTip(f"{key}\n{_('Coin is frozen')}")
        if utxo.asset:
            utxo_item[self.Columns.ASSET].setToolTip(utxo.asset)

    def get_selected_outpoints(self) -> List[str]:
        if not self.model():
            return []
        items = self.selected_in_column(self.Columns.OUTPOINT)
        return [x.data(self.ROLE_PREVOUT_STR) for x in items]

    def _filter_frozen_coins(self, coins: List[PartialTxInput]) -> List[PartialTxInput]:
        coins = [utxo for utxo in coins
                 if (not self.wallet.is_frozen_address(utxo.address) and
                     not self.wallet.is_frozen_coin(utxo))]
        return coins

    def are_in_coincontrol(self, coins: List[PartialTxInput]) -> bool:
        return all([utxo.prevout.to_str() in self._spend_set for utxo in coins])

    def add_to_coincontrol(self, coins: List[PartialTxInput]):
        coins = self._filter_frozen_coins(coins)
        for utxo in coins:
            self._spend_set.add(utxo.prevout.to_str())
        self._refresh_coincontrol()

    def remove_from_coincontrol(self, coins: List[PartialTxInput]):
        for utxo in coins:
            self._spend_set.remove(utxo.prevout.to_str())
        self._refresh_coincontrol()

    def clear_coincontrol(self):
        self._spend_set.clear()
        self._refresh_coincontrol()

    def add_selection_to_coincontrol(self):
        if bool(self._spend_set):
            self.clear_coincontrol()
            return
        selected = self.get_selected_outpoints()
        coins = [self._utxo_dict[name] for name in selected]
        if not coins:
            self.main_window.show_error(_('You need to select coins from the list first.\nUse ctrl+left mouse button to select multiple items'))
            return
        self.add_to_coincontrol(coins)

    def _refresh_coincontrol(self):
        self.refresh_all()
        self.update_coincontrol_bar()
        self.selectionModel().clearSelection()

    def get_spend_list(self) -> Optional[Sequence[PartialTxInput]]:
        if not bool(self._spend_set):
            return None
        utxos = [self._utxo_dict[x] for x in self._spend_set]
        return copy.deepcopy(utxos)  # copy so that side-effects don't affect utxo_dict

    def _maybe_reset_coincontrol(self, current_wallet_utxos: Sequence[PartialTxInput]) -> None:
        if not bool(self._spend_set):
            return
        # if we spent one of the selected UTXOs, just reset selection
        utxo_set = {utxo.prevout.to_str() for utxo in current_wallet_utxos}
        if not all([prevout_str in utxo_set for prevout_str in self._spend_set]):
            self._spend_set.clear()

    def can_swap_coins(self, coins):
        # fixme: min and max_amounts are known only after first request
        if self.wallet.lnworker is None:
            return False
        value = sum(x.value_sats() for x in coins)
        min_amount = self.wallet.lnworker.swap_manager.get_min_amount()
        max_amount = self.wallet.lnworker.swap_manager.max_amount_forward_swap()
        if value < min_amount:
            return False
        if max_amount is None or value > max_amount:
            return False
        return True

    def swap_coins(self, coins):
        #self.clear_coincontrol()
        self.add_to_coincontrol(coins)
        self.main_window.run_swap_dialog(is_reverse=False, recv_amount_sat='!')
        self.clear_coincontrol()

    def can_open_channel(self, coins):
        if self.wallet.lnworker is None:
            return False
        value = sum(x.value_sats() for x in coins)
        return value >= MIN_FUNDING_SAT and value <= self.config.LIGHTNING_MAX_FUNDING_SAT

    def open_channel_with_coins(self, coins):
        # todo : use a single dialog in new flow
        #self.clear_coincontrol()
        self.add_to_coincontrol(coins)
        d = NewChannelDialog(self.main_window)
        d.max_button.setChecked(True)
        d.max_button.setEnabled(False)
        d.min_button.setEnabled(False)
        d.clear_button.setEnabled(False)
        d.amount_e.setFrozen(True)
        d.spend_max()
        d.run()
        self.clear_coincontrol()

    def clipboard_contains_address(self):
        text = self.main_window.app.clipboard().text()
        return is_address(text)

    def pay_to_clipboard_address(self, coins):
        addr = self.main_window.app.clipboard().text()
        outputs = [PartialTxOutput.from_address_and_value(addr, '!')]
        #self.clear_coincontrol()
        self.add_to_coincontrol(coins)
        self.main_window.send_tab.pay_onchain_dialog(outputs)
        self.clear_coincontrol()

    def on_double_click(self, idx):
        outpoint = idx.sibling(idx.row(), self.Columns.OUTPOINT).data(self.ROLE_PREVOUT_STR)
        utxo = self._utxo_dict[outpoint]
        self.main_window.show_utxo(utxo)

    def create_menu(self, position):
        selected = self.get_selected_outpoints()
        menu = QMenu()
        menu.setSeparatorsCollapsible(True)  # consecutive separators are merged together
        coins = [self._utxo_dict[name] for name in selected]
        if not coins:
            return
        if len(coins) == 1:
            idx = self.indexAt(position)
            if not idx.isValid():
                return
            utxo = coins[0]
            txid = utxo.prevout.txid.hex()
            # "Details"
            tx = self.wallet.adb.get_transaction(txid)
            if tx:
                label = self.wallet.get_label_for_txid(txid)
                menu.addAction(_("Privacy analysis"), lambda: self.main_window.show_utxo(utxo))
            cc = self.add_copy_menu(menu, idx)
            cc.addAction(_("Long Output point"), lambda: self.place_text_on_clipboard(utxo.prevout.to_str(), title="Long Output point"))
        # fully spend
        menu_spend = menu.addMenu(_("Fully spend") + '…')
        m = menu_spend.addAction(_("send to address in clipboard"), lambda: self.pay_to_clipboard_address(coins))
        m.setEnabled(self.clipboard_contains_address())
        #m = menu_spend.addAction(_("in new channel"), lambda: self.open_channel_with_coins(coins))
        #m.setEnabled(self.can_open_channel(coins))
        #m = menu_spend.addAction(_("in submarine swap"), lambda: self.swap_coins(coins))
        #m.setEnabled(self.can_swap_coins(coins))
        # coin control
        if self.are_in_coincontrol(coins):
            menu.addAction(_("Remove from coin control"), lambda: self.remove_from_coincontrol(coins))
        else:
            menu.addAction(_("Add to coin control"), lambda: self.add_to_coincontrol(coins))
        # Freeze menu
        if len(coins) == 1:
            utxo = coins[0]
            addr = utxo.address
            menu_freeze = menu.addMenu(_("Freeze"))
            if not self.wallet.is_frozen_coin(utxo):
                menu_freeze.addAction(_("Freeze Coin"), lambda: self.main_window.set_frozen_state_of_coins([utxo], True))
            else:
                menu_freeze.addAction(_("Unfreeze Coin"), lambda: self.main_window.set_frozen_state_of_coins([utxo], False))
            if not self.wallet.is_frozen_address(addr):
                menu_freeze.addAction(_("Freeze Address"), lambda: self.main_window.set_frozen_state_of_addresses([addr], True))
            else:
                menu_freeze.addAction(_("Unfreeze Address"), lambda: self.main_window.set_frozen_state_of_addresses([addr], False))
        elif len(coins) > 1:  # multiple items selected
            menu.addSeparator()
            addrs = [utxo.address for utxo in coins]
            is_coin_frozen = [self.wallet.is_frozen_coin(utxo) for utxo in coins]
            is_addr_frozen = [self.wallet.is_frozen_address(utxo.address) for utxo in coins]
            menu_freeze = menu.addMenu(_("Freeze"))
            if not all(is_coin_frozen):
                menu_freeze.addAction(_("Freeze Coins"), lambda: self.main_window.set_frozen_state_of_coins(coins, True))
            if any(is_coin_frozen):
                menu_freeze.addAction(_("Unfreeze Coins"), lambda: self.main_window.set_frozen_state_of_coins(coins, False))
            if not all(is_addr_frozen):
                menu_freeze.addAction(_("Freeze Addresses"), lambda: self.main_window.set_frozen_state_of_addresses(addrs, True))
            if any(is_addr_frozen):
                menu_freeze.addAction(_("Unfreeze Addresses"), lambda: self.main_window.set_frozen_state_of_addresses(addrs, False))

        menu.exec_(self.viewport().mapToGlobal(position))

    def get_filter_data_from_coordinate(self, row, col):
        if col == self.Columns.OUTPOINT:
            return self.get_role_data_from_coordinate(row, col, role=self.ROLE_PREVOUT_STR)
        return super().get_filter_data_from_coordinate(row, col)<|MERGE_RESOLUTION|>--- conflicted
+++ resolved
@@ -103,17 +103,13 @@
             self._utxo_dict[name] = utxo
             labels = [""] * len(self.Columns)
             amount_str = self.main_window.format_amount(
-                utxo.value_sats(), whitespaces=True)
+                utxo.value_sats(asset_aware=True), whitespaces=True)
             amount_str_nots = self.main_window.format_amount(
-                utxo.value_sats(), whitespaces=False, add_thousands_sep=False)
+                utxo.value_sats(asset_aware=True), whitespaces=False, add_thousands_sep=False)
             labels[self.Columns.OUTPOINT] = str(utxo.short_id)
             labels[self.Columns.ADDRESS] = utxo.address
-<<<<<<< HEAD
-            labels[self.Columns.AMOUNT] = self.main_window.format_amount(utxo.value_sats(asset_aware=True), whitespaces=True)
+            labels[self.Columns.AMOUNT] = amount_str
             labels[self.Columns.ASSET] = utxo.asset
-=======
-            labels[self.Columns.AMOUNT] = amount_str
->>>>>>> b5654b64
             utxo_item = [QStandardItem(x) for x in labels]
             self.set_editability(utxo_item)
             utxo_item[self.Columns.OUTPOINT].setData(name, self.ROLE_PREVOUT_STR)
