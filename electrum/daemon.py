--- conflicted
+++ resolved
@@ -595,16 +595,13 @@
                     if self.network:
                         await group.spawn(self.network.stop(full_shutdown=True))
                     await group.spawn(self.taskgroup.cancel_remaining())
-<<<<<<< HEAD
             self.logger.info('saving IPFS metadata')
             IPFSDB.get_instance().write()
-=======
             if self._plugins:
                 self.logger.info("stopping plugins")
                 self._plugins.stop()
                 async with ignore_after(1):
                     await self._plugins.stopped_event_async.wait()
->>>>>>> b5654b64
         finally:
             if self.listen_jsonrpc:
                 self.logger.info("removing lockfile")
