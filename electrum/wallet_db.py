#!/usr/bin/env python
#
# Electrum - lightweight Bitcoin client
# Copyright (C) 2015 Thomas Voegtlin
#
# Permission is hereby granted, free of charge, to any person
# obtaining a copy of this software and associated documentation files
# (the "Software"), to deal in the Software without restriction,
# including without limitation the rights to use, copy, modify, merge,
# publish, distribute, sublicense, and/or sell copies of the Software,
# and to permit persons to whom the Software is furnished to do so,
# subject to the following conditions:
#
# The above copyright notice and this permission notice shall be
# included in all copies or substantial portions of the Software.
#
# THE SOFTWARE IS PROVIDED "AS IS", WITHOUT WARRANTY OF ANY KIND,
# EXPRESS OR IMPLIED, INCLUDING BUT NOT LIMITED TO THE WARRANTIES OF
# MERCHANTABILITY, FITNESS FOR A PARTICULAR PURPOSE AND
# NONINFRINGEMENT. IN NO EVENT SHALL THE AUTHORS OR COPYRIGHT HOLDERS
# BE LIABLE FOR ANY CLAIM, DAMAGES OR OTHER LIABILITY, WHETHER IN AN
# ACTION OF CONTRACT, TORT OR OTHERWISE, ARISING FROM, OUT OF OR IN
# CONNECTION WITH THE SOFTWARE OR THE USE OR OTHER DEALINGS IN THE
# SOFTWARE.
import os
import ast
import datetime
import json
import copy
import threading
from collections import defaultdict
from typing import Dict, Optional, List, Tuple, Set, Iterable, NamedTuple, Sequence, TYPE_CHECKING, Union, Any
import binascii
import time

import attr

from . import util, bitcoin, constants
from .asset import AssetMetadata, get_error_for_asset_name
from .util import profiler, WalletFileException, multisig_type, TxMinedInfo, bfh
from .invoices import Invoice, Request
from .keystore import bip44_derivation
from .transaction import Transaction, TxOutpoint, tx_from_any, PartialTransaction, PartialTxOutput
from .logging import Logger

from .lnutil import LOCAL, REMOTE, HTLCOwner, ChannelType
from . import json_db
from .json_db import StoredDict, JsonDB, locked, modifier, StoredObject, stored_in, stored_as
from .plugin import run_hook, plugin_loaders
from .version import ELECTRUM_VERSION
from .atomic_swap import AtomicSwap



# seed_version is now used for the version of the wallet file

<<<<<<< HEAD
FINAL_SEED_VERSION = 1
=======
OLD_SEED_VERSION = 4        # electrum versions < 2.0
NEW_SEED_VERSION = 11       # electrum versions >= 2.0
FINAL_SEED_VERSION = 54     # electrum >= 2.7 will set this to prevent
                            # old versions from overwriting new format

>>>>>>> b5654b64

@stored_in('tx_fees', tuple)
class TxFeesValue(NamedTuple):
    fee: Optional[int] = None
    is_calculated_by_us: bool = False
    num_inputs: Optional[int] = None


@stored_as('db_metadata')
@attr.s
class DBMetadata(StoredObject):
    creation_timestamp = attr.ib(default=None, type=int)
    first_electrum_version_used = attr.ib(default=None, type=str)

    def to_str(self) -> str:
        ts = self.creation_timestamp
        ver = self.first_electrum_version_used
        if ts is None or ver is None:
            return "unknown"
        date_str = datetime.date.fromtimestamp(ts).isoformat()
        return f"using {ver}, on {date_str}"


# note: subclassing WalletFileException for some specific cases
#       allows the crash reporter to distinguish them and open
#       separate tracking issues
class WalletFileExceptionVersion51(WalletFileException): pass

# register dicts that require value conversions not handled by constructor
json_db.register_dict('transactions', lambda x: tx_from_any(x, deserialize=False), None)
json_db.register_dict('prevouts_by_scripthash', lambda x: set(tuple(k) for k in x), None)
json_db.register_dict('data_loss_protect_remote_pcp', lambda x: bytes.fromhex(x), None)
# register dicts that require key conversion
for key in [
        'adds', 'locked_in', 'settles', 'fails', 'fee_updates', 'buckets',
        'unacked_updates', 'unfulfilled_htlcs', 'fail_htlc_reasons', 'onion_keys']:
    json_db.register_dict_key(key, int)
for key in ['log']:
    json_db.register_dict_key(key, lambda x: HTLCOwner(int(x)))
for key in ['locked_in', 'fails', 'settles']:
    json_db.register_parent_key(key, lambda x: HTLCOwner(int(x)))


class WalletDB(JsonDB):

    def __init__(self, data, *, storage=None, manual_upgrades: bool):
        JsonDB.__init__(self, data, storage)
        if not data:
            # create new DB
            self.put('seed_version', FINAL_SEED_VERSION)
            self._add_db_creation_metadata()
            self._after_upgrade_tasks()
        self._manual_upgrades = manual_upgrades
        self._called_after_upgrade_tasks = False
        if not self._manual_upgrades and self.requires_split():
            raise WalletFileException("This wallet has multiple accounts and must be split")
        if not self.requires_upgrade():
            self._after_upgrade_tasks()
        elif not self._manual_upgrades:
            self.upgrade()
        # load plugins that are conditional on wallet type
        self.load_plugins()

    def load_data(self, s):
        try:
            JsonDB.load_data(self, s)
        except Exception:
            try:
                d = ast.literal_eval(s)
                labels = d.get('labels', {})
            except Exception as e:
                raise WalletFileException("Cannot read wallet file. (parsing failed)")
            self.data = {}
            for key, value in d.items():
                try:
                    json.dumps(key)
                    json.dumps(value)
                except Exception:
                    self.logger.info(f'Failed to convert label to json format: {key}')
                    continue
                self.data[key] = value
        if not isinstance(self.data, dict):
            raise WalletFileException("Malformed wallet file (not dict)")

    def requires_split(self):
        d = self.get('accounts', {})
        return len(d) > 1

    def get_split_accounts(self):
        result = []
        # backward compatibility with old wallets
        d = self.get('accounts', {})
        if len(d) < 2:
            return
        wallet_type = self.get('wallet_type')
        if wallet_type == 'old':
            assert len(d) == 2
            data1 = copy.deepcopy(self.data)
            data1['accounts'] = {'0': d['0']}
            data1['suffix'] = 'deterministic'
            data2 = copy.deepcopy(self.data)
            data2['accounts'] = {'/x': d['/x']}
            data2['seed'] = None
            data2['seed_version'] = None
            data2['master_public_key'] = None
            data2['wallet_type'] = 'imported'
            data2['suffix'] = 'imported'
            result = [data1, data2]

        # note: do not add new hardware types here, this code is for converting legacy wallets
        elif wallet_type in ['bip44', 'trezor', 'keepkey', 'ledger', 'btchip']:
            mpk = self.get('master_public_keys')
            for k in d.keys():
                i = int(k)
                x = d[k]
                if x.get("pending"):
                    continue
                xpub = mpk["x/%d'"%i]
                new_data = copy.deepcopy(self.data)
                # save account, derivation and xpub at index 0
                new_data['accounts'] = {'0': x}
                new_data['master_public_keys'] = {"x/0'": xpub}
                new_data['derivation'] = bip44_derivation(k)
                new_data['suffix'] = k
                result.append(new_data)
        else:
            raise WalletFileException("This wallet has multiple accounts and must be split")
        return result

    def requires_upgrade(self):
        return self.get_seed_version() < FINAL_SEED_VERSION

    @profiler
    def upgrade(self):
        self.logger.info('upgrading wallet format')
        if self._called_after_upgrade_tasks:
            # we need strict ordering between upgrade() and after_upgrade_tasks()
            raise Exception("'after_upgrade_tasks' must NOT be called before 'upgrade'")
<<<<<<< HEAD
        
        # Upgrades go here
        
=======
        self._convert_imported()
        self._convert_wallet_type()
        self._convert_account()
        self._convert_version_13_b()
        self._convert_version_14()
        self._convert_version_15()
        self._convert_version_16()
        self._convert_version_17()
        self._convert_version_18()
        self._convert_version_19()
        self._convert_version_20()
        self._convert_version_21()
        self._convert_version_22()
        self._convert_version_23()
        self._convert_version_24()
        self._convert_version_25()
        self._convert_version_26()
        self._convert_version_27()
        self._convert_version_28()
        self._convert_version_29()
        self._convert_version_30()
        self._convert_version_31()
        self._convert_version_32()
        self._convert_version_33()
        self._convert_version_34()
        self._convert_version_35()
        self._convert_version_36()
        self._convert_version_37()
        self._convert_version_38()
        self._convert_version_39()
        self._convert_version_40()
        self._convert_version_41()
        self._convert_version_42()
        self._convert_version_43()
        self._convert_version_44()
        self._convert_version_45()
        self._convert_version_46()
        self._convert_version_47()
        self._convert_version_48()
        self._convert_version_49()
        self._convert_version_50()
        self._convert_version_51()
        self._convert_version_52()
        self._convert_version_53()
        self._convert_version_54()
>>>>>>> b5654b64
        self.put('seed_version', FINAL_SEED_VERSION)  # just to be sure

        self._after_upgrade_tasks()

    def _after_upgrade_tasks(self):
        self._called_after_upgrade_tasks = True
        self._load_transactions()

<<<<<<< HEAD
=======
    def _convert_wallet_type(self):
        if not self._is_upgrade_method_needed(0, 13):
            return

        wallet_type = self.get('wallet_type')
        if wallet_type == 'btchip': wallet_type = 'ledger'
        if self.get('keystore') or self.get('x1/') or wallet_type=='imported':
            return False
        assert not self.requires_split()
        seed_version = self.get_seed_version()
        seed = self.get('seed')
        xpubs = self.get('master_public_keys')
        xprvs = self.get('master_private_keys', {})
        mpk = self.get('master_public_key')
        keypairs = self.get('keypairs')
        key_type = self.get('key_type')
        if seed_version == OLD_SEED_VERSION or wallet_type == 'old':
            d = {
                'type': 'old',
                'seed': seed,
                'mpk': mpk,
            }
            self.put('wallet_type', 'standard')
            self.put('keystore', d)

        elif key_type == 'imported':
            d = {
                'type': 'imported',
                'keypairs': keypairs,
            }
            self.put('wallet_type', 'standard')
            self.put('keystore', d)

        elif wallet_type in ['xpub', 'standard']:
            xpub = xpubs["x/"]
            xprv = xprvs.get("x/")
            d = {
                'type': 'bip32',
                'xpub': xpub,
                'xprv': xprv,
                'seed': seed,
            }
            self.put('wallet_type', 'standard')
            self.put('keystore', d)

        elif wallet_type in ['bip44']:
            xpub = xpubs["x/0'"]
            xprv = xprvs.get("x/0'")
            d = {
                'type': 'bip32',
                'xpub': xpub,
                'xprv': xprv,
            }
            self.put('wallet_type', 'standard')
            self.put('keystore', d)

        # note: do not add new hardware types here, this code is for converting legacy wallets
        elif wallet_type in ['trezor', 'keepkey', 'ledger']:
            xpub = xpubs["x/0'"]
            derivation = self.get('derivation', bip44_derivation(0))
            d = {
                'type': 'hardware',
                'hw_type': wallet_type,
                'xpub': xpub,
                'derivation': derivation,
            }
            self.put('wallet_type', 'standard')
            self.put('keystore', d)

        elif (wallet_type == '2fa') or multisig_type(wallet_type):
            for key in xpubs.keys():
                d = {
                    'type': 'bip32',
                    'xpub': xpubs[key],
                    'xprv': xprvs.get(key),
                }
                if key == 'x1/' and seed:
                    d['seed'] = seed
                self.put(key, d)
        else:
            raise WalletFileException('Unable to tell wallet type. Is this even a wallet file?')
        # remove junk
        self.put('master_public_key', None)
        self.put('master_public_keys', None)
        self.put('master_private_keys', None)
        self.put('derivation', None)
        self.put('seed', None)
        self.put('keypairs', None)
        self.put('key_type', None)

    def _convert_version_13_b(self):
        # version 13 is ambiguous, and has an earlier and a later structure
        if not self._is_upgrade_method_needed(0, 13):
            return

        if self.get('wallet_type') == 'standard':
            if self.get('keystore').get('type') == 'imported':
                pubkeys = self.get('keystore').get('keypairs').keys()
                d = {'change': []}
                receiving_addresses = []
                for pubkey in pubkeys:
                    addr = bitcoin.pubkey_to_address('p2pkh', pubkey)
                    receiving_addresses.append(addr)
                d['receiving'] = receiving_addresses
                self.put('addresses', d)
                self.put('pubkeys', None)

        self.put('seed_version', 13)

    def _convert_version_14(self):
        # convert imported wallets for 3.0
        if not self._is_upgrade_method_needed(13, 13):
            return

        if self.get('wallet_type') =='imported':
            addresses = self.get('addresses')
            if type(addresses) is list:
                addresses = dict([(x, None) for x in addresses])
                self.put('addresses', addresses)
        elif self.get('wallet_type') == 'standard':
            if self.get('keystore').get('type')=='imported':
                addresses = set(self.get('addresses').get('receiving'))
                pubkeys = self.get('keystore').get('keypairs').keys()
                assert len(addresses) == len(pubkeys)
                d = {}
                for pubkey in pubkeys:
                    addr = bitcoin.pubkey_to_address('p2pkh', pubkey)
                    assert addr in addresses
                    d[addr] = {
                        'pubkey': pubkey,
                        'redeem_script': None,
                        'type': 'p2pkh'
                    }
                self.put('addresses', d)
                self.put('pubkeys', None)
                self.put('wallet_type', 'imported')
        self.put('seed_version', 14)

    def _convert_version_15(self):
        if not self._is_upgrade_method_needed(14, 14):
            return
        if self.get('seed_type') == 'segwit':
            # should not get here; get_seed_version should have caught this
            raise Exception('unsupported derivation (development segwit, v14)')
        self.put('seed_version', 15)

    def _convert_version_16(self):
        # fixes issue #3193 for Imported_Wallets with addresses
        # also, previous versions allowed importing any garbage as an address
        #       which we now try to remove, see pr #3191
        if not self._is_upgrade_method_needed(15, 15):
            return

        def remove_address(addr):
            def remove_from_dict(dict_name):
                d = self.get(dict_name, None)
                if d is not None:
                    d.pop(addr, None)
                    self.put(dict_name, d)

            def remove_from_list(list_name):
                lst = self.get(list_name, None)
                if lst is not None:
                    s = set(lst)
                    s -= {addr}
                    self.put(list_name, list(s))

            # note: we don't remove 'addr' from self.get('addresses')
            remove_from_dict('addr_history')
            remove_from_dict('labels')
            remove_from_dict('payment_requests')
            remove_from_list('frozen_addresses')

        if self.get('wallet_type') == 'imported':
            addresses = self.get('addresses')
            assert isinstance(addresses, dict)
            addresses_new = dict()
            for address, details in addresses.items():
                if not bitcoin.is_address(address):
                    remove_address(address)
                    continue
                if details is None:
                    addresses_new[address] = {}
                else:
                    addresses_new[address] = details
            self.put('addresses', addresses_new)

        self.put('seed_version', 16)

    def _convert_version_17(self):
        # delete pruned_txo; construct spent_outpoints
        if not self._is_upgrade_method_needed(16, 16):
            return

        self.put('pruned_txo', None)

        transactions = self.get('transactions', {})  # txid -> raw_tx
        spent_outpoints = defaultdict(dict)
        for txid, raw_tx in transactions.items():
            tx = Transaction(raw_tx)
            for txin in tx.inputs():
                if txin.is_coinbase_input():
                    continue
                prevout_hash = txin.prevout.txid.hex()
                prevout_n = txin.prevout.out_idx
                spent_outpoints[prevout_hash][str(prevout_n)] = txid
        self.put('spent_outpoints', spent_outpoints)

        self.put('seed_version', 17)

    def _convert_version_18(self):
        # delete verified_tx3 as its structure changed
        if not self._is_upgrade_method_needed(17, 17):
            return
        self.put('verified_tx3', None)
        self.put('seed_version', 18)

    def _convert_version_19(self):
        # delete tx_fees as its structure changed
        if not self._is_upgrade_method_needed(18, 18):
            return
        self.put('tx_fees', None)
        self.put('seed_version', 19)

    def _convert_version_20(self):
        # store 'derivation' (prefix) and 'root_fingerprint' in all xpub-based keystores.
        # store explicit None values if we cannot retroactively determine them
        if not self._is_upgrade_method_needed(19, 19):
            return

        from .bip32 import BIP32Node, convert_bip32_intpath_to_strpath
        # note: This upgrade method reimplements bip32.root_fp_and_der_prefix_from_xkey.
        #       This is done deliberately, to avoid introducing that method as a dependency to this upgrade.
        for ks_name in ('keystore', *['x{}/'.format(i) for i in range(1, 16)]):
            ks = self.get(ks_name, None)
            if ks is None: continue
            xpub = ks.get('xpub', None)
            if xpub is None: continue
            bip32node = BIP32Node.from_xkey(xpub)
            # derivation prefix
            derivation_prefix = ks.get('derivation', None)
            if derivation_prefix is None:
                assert bip32node.depth >= 0, bip32node.depth
                if bip32node.depth == 0:
                    derivation_prefix = 'm'
                elif bip32node.depth == 1:
                    child_number_int = int.from_bytes(bip32node.child_number, 'big')
                    derivation_prefix = convert_bip32_intpath_to_strpath([child_number_int])
                ks['derivation'] = derivation_prefix
            # root fingerprint
            root_fingerprint = ks.get('ckcc_xfp', None)
            if root_fingerprint is not None:
                root_fingerprint = root_fingerprint.to_bytes(4, byteorder="little", signed=False).hex().lower()
            if root_fingerprint is None:
                if bip32node.depth == 0:
                    root_fingerprint = bip32node.calc_fingerprint_of_this_node().hex().lower()
                elif bip32node.depth == 1:
                    root_fingerprint = bip32node.fingerprint.hex()
            ks['root_fingerprint'] = root_fingerprint
            ks.pop('ckcc_xfp', None)
            self.put(ks_name, ks)

        self.put('seed_version', 20)

    def _convert_version_21(self):
        if not self._is_upgrade_method_needed(20, 20):
            return
        channels = self.get('channels')
        if channels:
            for channel in channels:
                channel['state'] = 'OPENING'
            self.put('channels', channels)
        self.put('seed_version', 21)

    def _convert_version_22(self):
        # construct prevouts_by_scripthash
        if not self._is_upgrade_method_needed(21, 21):
            return

        from .bitcoin import script_to_scripthash
        transactions = self.get('transactions', {})  # txid -> raw_tx
        prevouts_by_scripthash = defaultdict(list)
        for txid, raw_tx in transactions.items():
            tx = Transaction(raw_tx)
            for idx, txout in enumerate(tx.outputs()):
                outpoint = f"{txid}:{idx}"
                scripthash = script_to_scripthash(txout.scriptpubkey.hex())
                prevouts_by_scripthash[scripthash].append((outpoint, txout.value))
        self.put('prevouts_by_scripthash', prevouts_by_scripthash)

        self.put('seed_version', 22)

    def _convert_version_23(self):
        if not self._is_upgrade_method_needed(22, 22):
            return
        channels = self.get('channels', [])
        LOCAL = 1
        REMOTE = -1
        for c in channels:
            # move revocation store from remote_config
            r = c['remote_config'].pop('revocation_store')
            c['revocation_store'] = r
            # convert fee updates
            log = c.get('log', {})
            for sub in LOCAL, REMOTE:
                l = log[str(sub)]['fee_updates']
                d = {}
                for i, fu in enumerate(l):
                    d[str(i)] = {
                        'rate':fu['rate'],
                        'ctn_local':fu['ctns'][str(LOCAL)],
                        'ctn_remote':fu['ctns'][str(REMOTE)]
                    }
                log[str(int(sub))]['fee_updates'] = d
        self.data['channels'] = channels

        self.data['seed_version'] = 23

    def _convert_version_24(self):
        if not self._is_upgrade_method_needed(23, 23):
            return
        channels = self.get('channels', [])
        for c in channels:
            # convert revocation store to dict
            r = c['revocation_store']
            d = {}
            for i in range(49):
                v = r['buckets'][i]
                if v is not None:
                    d[str(i)] = v
            r['buckets'] = d
            c['revocation_store'] = r
        # convert channels to dict
        self.data['channels'] = {x['channel_id']: x for x in channels}
        # convert txi & txo
        txi = self.get('txi', {})
        for tx_hash, d in list(txi.items()):
            d2 = {}
            for addr, l in d.items():
                d2[addr] = {}
                for ser, v in l:
                    d2[addr][ser] = v
            txi[tx_hash] = d2
        self.data['txi'] = txi
        txo = self.get('txo', {})
        for tx_hash, d in list(txo.items()):
            d2 = {}
            for addr, l in d.items():
                d2[addr] = {}
                for n, v, cb in l:
                    d2[addr][str(n)] = (v, cb)
            txo[tx_hash] = d2
        self.data['txo'] = txo

        self.data['seed_version'] = 24

    def _convert_version_25(self):
        from .crypto import sha256
        if not self._is_upgrade_method_needed(24, 24):
            return
        # add 'type' field to onchain requests
        PR_TYPE_ONCHAIN = 0
        requests = self.data.get('payment_requests', {})
        for k, r in list(requests.items()):
            if r.get('address') == k:
                requests[k] = {
                    'address': r['address'],
                    'amount': r.get('amount'),
                    'exp': r.get('exp'),
                    'id': r.get('id'),
                    'memo': r.get('memo'),
                    'time': r.get('time'),
                    'type': PR_TYPE_ONCHAIN,
                }
        # delete bip70 invoices
        # note: this upgrade was changed ~2 years after-the-fact to delete instead of converting
        invoices = self.data.get('invoices', {})
        for k, r in list(invoices.items()):
            data = r.get("hex")
            pr_id = sha256(bytes.fromhex(data))[0:16].hex()
            if pr_id != k:
                continue
            del invoices[k]
        self.data['seed_version'] = 25

    def _convert_version_26(self):
        if not self._is_upgrade_method_needed(25, 25):
            return
        channels = self.data.get('channels', {})
        channel_timestamps = self.data.pop('lightning_channel_timestamps', {})
        for channel_id, c in channels.items():
            item = channel_timestamps.get(channel_id)
            if item:
                funding_txid, funding_height, funding_timestamp, closing_txid, closing_height, closing_timestamp = item
                if funding_txid:
                    c['funding_height'] = funding_txid, funding_height, funding_timestamp
                if closing_txid:
                    c['closing_height'] = closing_txid, closing_height, closing_timestamp
        self.data['seed_version'] = 26

    def _convert_version_27(self):
        if not self._is_upgrade_method_needed(26, 26):
            return
        channels = self.data.get('channels', {})
        for channel_id, c in channels.items():
            c['local_config']['htlc_minimum_msat'] = 1
        self.data['seed_version'] = 27

    def _convert_version_28(self):
        if not self._is_upgrade_method_needed(27, 27):
            return
        channels = self.data.get('channels', {})
        for channel_id, c in channels.items():
            c['local_config']['channel_seed'] = None
        self.data['seed_version'] = 28

    def _convert_version_29(self):
        if not self._is_upgrade_method_needed(28, 28):
            return
        PR_TYPE_ONCHAIN = 0
        requests = self.data.get('payment_requests', {})
        invoices = self.data.get('invoices', {})
        for d in [invoices, requests]:
            for key, r in list(d.items()):
                _type = r.get('type', 0)
                item = {
                    'type': _type,
                    'message': r.get('message') or r.get('memo', ''),
                    'amount': r.get('amount'),
                    'exp': r.get('exp') or 0,
                    'time': r.get('time', 0),
                }
                if _type == PR_TYPE_ONCHAIN:
                    address = r.pop('address', None)
                    if address:
                        outputs = [(0, address, r.get('amount'))]
                    else:
                        outputs = r.get('outputs')
                    item.update({
                        'outputs': outputs,
                        'id': r.get('id'),
                        'bip70': r.get('bip70'),
                        'requestor': r.get('requestor'),
                    })
                else:
                    item.update({
                        'rhash': r['rhash'],
                        'invoice': r['invoice'],
                    })
                d[key] = item
        self.data['seed_version'] = 29

    def _convert_version_30(self):
        if not self._is_upgrade_method_needed(29, 29):
            return
        PR_TYPE_ONCHAIN = 0
        PR_TYPE_LN = 2
        requests = self.data.get('payment_requests', {})
        invoices = self.data.get('invoices', {})
        for d in [invoices, requests]:
            for key, item in list(d.items()):
                _type = item['type']
                if _type == PR_TYPE_ONCHAIN:
                    item['amount_sat'] = item.pop('amount')
                elif _type == PR_TYPE_LN:
                    amount_sat = item.pop('amount')
                    item['amount_msat'] = 1000 * amount_sat if amount_sat is not None else None
                    item.pop('exp')
                    item.pop('message')
                    item.pop('rhash')
                    item.pop('time')
                else:
                    raise Exception(f"unknown invoice type: {_type}")
        self.data['seed_version'] = 30

    def _convert_version_31(self):
        if not self._is_upgrade_method_needed(30, 30):
            return
        PR_TYPE_ONCHAIN = 0
        requests = self.data.get('payment_requests', {})
        invoices = self.data.get('invoices', {})
        for d in [invoices, requests]:
            for key, item in list(d.items()):
                if item['type'] == PR_TYPE_ONCHAIN:
                    item['amount_sat'] = item['amount_sat'] or 0
                    item['exp'] = item['exp'] or 0
                    item['time'] = item['time'] or 0
        self.data['seed_version'] = 31

    def _convert_version_32(self):
        if not self._is_upgrade_method_needed(31, 31):
            return
        PR_TYPE_ONCHAIN = 0
        invoices_old = self.data.get('invoices', {})
        invoices_new = {k: item for k, item in invoices_old.items()
                        if not (item['type'] == PR_TYPE_ONCHAIN and item['outputs'] is None)}
        self.data['invoices'] = invoices_new
        self.data['seed_version'] = 32

    def _convert_version_33(self):
        if not self._is_upgrade_method_needed(32, 32):
            return
        PR_TYPE_ONCHAIN = 0
        requests = self.data.get('payment_requests', {})
        invoices = self.data.get('invoices', {})
        for d in [invoices, requests]:
            for key, item in list(d.items()):
                if item['type'] == PR_TYPE_ONCHAIN:
                    item['height'] = item.get('height') or 0
        self.data['seed_version'] = 33

    def _convert_version_34(self):
        if not self._is_upgrade_method_needed(33, 33):
            return
        channels = self.data.get('channels', {})
        for key, item in channels.items():
            item['local_config']['upfront_shutdown_script'] = \
                item['local_config'].get('upfront_shutdown_script') or ""
            item['remote_config']['upfront_shutdown_script'] = \
                item['remote_config'].get('upfront_shutdown_script') or ""
        self.data['seed_version'] = 34

    def _convert_version_35(self):
        # same as 32, but for payment_requests
        if not self._is_upgrade_method_needed(34, 34):
            return
        PR_TYPE_ONCHAIN = 0
        requests_old = self.data.get('payment_requests', {})
        requests_new = {k: item for k, item in requests_old.items()
                        if not (item['type'] == PR_TYPE_ONCHAIN and item['outputs'] is None)}
        self.data['payment_requests'] = requests_new
        self.data['seed_version'] = 35

    def _convert_version_36(self):
        if not self._is_upgrade_method_needed(35, 35):
            return
        old_frozen_coins = self.data.get('frozen_coins', [])
        new_frozen_coins = {coin: True for coin in old_frozen_coins}
        self.data['frozen_coins'] = new_frozen_coins
        self.data['seed_version'] = 36

    def _convert_version_37(self):
        if not self._is_upgrade_method_needed(36, 36):
            return
        payments = self.data.get('lightning_payments', {})
        for k, v in list(payments.items()):
            amount_sat, direction, status = v
            amount_msat = amount_sat * 1000 if amount_sat is not None else None
            payments[k] = amount_msat, direction, status
        self.data['lightning_payments'] = payments
        self.data['seed_version'] = 37

    def _convert_version_38(self):
        if not self._is_upgrade_method_needed(37, 37):
            return
        PR_TYPE_ONCHAIN = 0
        PR_TYPE_LN = 2
        from .bitcoin import TOTAL_COIN_SUPPLY_LIMIT_IN_BTC, COIN
        max_sats = TOTAL_COIN_SUPPLY_LIMIT_IN_BTC * COIN
        requests = self.data.get('payment_requests', {})
        invoices = self.data.get('invoices', {})
        for d in [invoices, requests]:
            for key, item in list(d.items()):
                if item['type'] == PR_TYPE_ONCHAIN:
                    amount_sat = item['amount_sat']
                    if amount_sat == '!':
                        continue
                    if not (isinstance(amount_sat, int) and 0 <= amount_sat <= max_sats):
                        del d[key]
                elif item['type'] == PR_TYPE_LN:
                    amount_msat = item['amount_msat']
                    if not amount_msat:
                        continue
                    if not (isinstance(amount_msat, int) and 0 <= amount_msat <= max_sats * 1000):
                        del d[key]
        self.data['seed_version'] = 38

    def _convert_version_39(self):
        # this upgrade prevents initialization of lightning_privkey2 after lightning_xprv has been set
        if not self._is_upgrade_method_needed(38, 38):
            return
        self.data['imported_channel_backups'] = self.data.pop('channel_backups', {})
        self.data['seed_version'] = 39

    def _convert_version_40(self):
        # put 'seed_type' into keystores
        if not self._is_upgrade_method_needed(39, 39):
            return
        for ks_name in ('keystore', *['x{}/'.format(i) for i in range(1, 16)]):
            ks = self.data.get(ks_name, None)
            if ks is None: continue
            seed = ks.get('seed')
            if not seed: continue
            seed_type = None
            xpub = ks.get('xpub') or None
            if xpub:
                assert isinstance(xpub, str)
                if xpub[0:4] in ('xpub', 'tpub'):
                    seed_type = 'standard'
                elif xpub[0:4] in ('zpub', 'Zpub', 'vpub', 'Vpub'):
                    seed_type = 'segwit'
            elif ks.get('type') == 'old':
                seed_type = 'old'
            if seed_type is not None:
                ks['seed_type'] = seed_type
        self.data['seed_version'] = 40

    def _convert_version_41(self):
        # this is a repeat of upgrade 39, to fix wallet backup files (see #7339)
        if not self._is_upgrade_method_needed(40, 40):
            return
        imported_channel_backups = self.data.pop('channel_backups', {})
        imported_channel_backups.update(self.data.get('imported_channel_backups', {}))
        self.data['imported_channel_backups'] = imported_channel_backups
        self.data['seed_version'] = 41

    def _convert_version_42(self):
        # in OnchainInvoice['outputs'], convert values from None to 0
        if not self._is_upgrade_method_needed(41, 41):
            return
        PR_TYPE_ONCHAIN = 0
        requests = self.data.get('payment_requests', {})
        invoices = self.data.get('invoices', {})
        for d in [invoices, requests]:
            for key, item in list(d.items()):
                if item['type'] == PR_TYPE_ONCHAIN:
                    item['outputs'] = [(_type, addr, (val or 0))
                                       for _type, addr, val in item['outputs']]
        self.data['seed_version'] = 42

    def _convert_version_43(self):
        if not self._is_upgrade_method_needed(42, 42):
            return
        channels = self.data.pop('channels', {})
        for k, c in channels.items():
            log = c['log']
            c['fail_htlc_reasons'] = log.pop('fail_htlc_reasons', {})
            c['unfulfilled_htlcs'] = log.pop('unfulfilled_htlcs', {})
            log["1"]['unacked_updates'] = log.pop('unacked_local_updates2', {})
        self.data['channels'] = channels
        self.data['seed_version'] = 43

    def _convert_version_44(self):
        if not self._is_upgrade_method_needed(43, 43):
            return
        channels = self.data.get('channels', {})
        for key, item in channels.items():
            if bool(item.get('static_remotekey_enabled')):
                channel_type = ChannelType.OPTION_STATIC_REMOTEKEY
            else:
                channel_type = ChannelType(0)
            item.pop('static_remotekey_enabled', None)
            item['channel_type'] = channel_type
        self.data['seed_version'] = 44

    def _convert_version_45(self):
        from .lnaddr import lndecode
        if not self._is_upgrade_method_needed(44, 44):
            return
        swaps = self.data.get('submarine_swaps', {})
        for key, item in swaps.items():
            item['receive_address'] = None
        # note: we set height to zero
        # the new key for all requests is a wallet address, not done here
        for name in ['invoices', 'payment_requests']:
            invoices = self.data.get(name, {})
            for key, item in invoices.items():
                is_lightning = item['type'] == 2
                lightning_invoice = item['invoice'] if is_lightning else None
                outputs = item['outputs'] if not is_lightning else None
                bip70 = item['bip70'] if not is_lightning else None
                if is_lightning:
                    lnaddr = lndecode(item['invoice'])
                    amount_msat = lnaddr.get_amount_msat()
                    timestamp = lnaddr.date
                    exp_delay = lnaddr.get_expiry()
                    message = lnaddr.get_description()
                    height = 0
                else:
                    amount_sat = item['amount_sat']
                    amount_msat = amount_sat * 1000 if amount_sat not in [None, '!'] else amount_sat
                    message = item['message']
                    timestamp = item['time']
                    exp_delay = item['exp']
                    height = item['height']

                invoices[key] = {
                    'amount_msat':amount_msat,
                    'message':message,
                    'time':timestamp,
                    'exp':exp_delay,
                    'height':height,
                    'outputs':outputs,
                    'bip70':bip70,
                    'lightning_invoice':lightning_invoice,
                }
        self.data['seed_version'] = 45

    def _convert_invoices_keys(self, invoices):
        # recalc keys of outgoing on-chain invoices
        from .crypto import sha256d
        def get_id_from_onchain_outputs(raw_outputs, timestamp):
            outputs = [PartialTxOutput.from_legacy_tuple(*output) for output in raw_outputs]
            outputs_str = "\n".join(f"{txout.scriptpubkey.hex()}, {txout.value}" for txout in outputs)
            return sha256d(outputs_str + "%d" % timestamp).hex()[0:10]
        for key, item in list(invoices.items()):
            is_lightning = item['lightning_invoice'] is not None
            if is_lightning:
                continue
            outputs_raw = item['outputs']
            assert outputs_raw, outputs_raw
            timestamp = item['time']
            newkey = get_id_from_onchain_outputs(outputs_raw, timestamp)
            if newkey != key:
                invoices[newkey] = item
                del invoices[key]

    def _convert_version_46(self):
        if not self._is_upgrade_method_needed(45, 45):
            return
        invoices = self.data.get('invoices', {})
        self._convert_invoices_keys(invoices)
        self.data['seed_version'] = 46

    def _convert_version_47(self):
        from .lnaddr import lndecode
        if not self._is_upgrade_method_needed(46, 46):
            return
        # recalc keys of requests
        requests = self.data.get('payment_requests', {})
        for key, item in list(requests.items()):
            lnaddr = item.get('lightning_invoice')
            if lnaddr:
                lnaddr = lndecode(lnaddr)
                rhash = lnaddr.paymenthash.hex()
                if key != rhash:
                    requests[rhash] = item
                    del requests[key]
        self.data['seed_version'] = 47

    def _convert_version_48(self):
        # fix possible corruption of invoice amounts, see #7774
        if not self._is_upgrade_method_needed(47, 47):
            return
        invoices = self.data.get('invoices', {})
        for key, item in list(invoices.items()):
            if item['amount_msat'] == 1000 * "!":
                item['amount_msat'] = "!"
        self.data['seed_version'] = 48

    def _convert_version_49(self):
        if not self._is_upgrade_method_needed(48, 48):
            return
        channels = self.data.get('channels', {})
        legacy_chans = [chan_dict for chan_dict in channels.values()
                        if chan_dict['channel_type'] == ChannelType.OPTION_LEGACY_CHANNEL]
        if legacy_chans:
            raise WalletFileException(
                f"This wallet contains {len(legacy_chans)} lightning channels of type 'LEGACY'. "
                f"These channels were created using unreleased development versions of Electrum "
                f"before the first lightning-capable release of 4.0, and are not supported anymore. "
                f"Please use Electrum 4.3.0 to open this wallet, close the channels, "
                f"and delete them from the wallet."
            )
        self.data['seed_version'] = 49

    def _convert_version_50(self):
        if not self._is_upgrade_method_needed(49, 49):
            return
        requests = self.data.get('payment_requests', {})
        self._convert_invoices_keys(requests)
        self.data['seed_version'] = 50

    def _convert_version_51(self):
        from .lnaddr import lndecode
        if not self._is_upgrade_method_needed(50, 50):
            return
        requests = self.data.get('payment_requests', {})
        for key, item in list(requests.items()):
            lightning_invoice = item.pop('lightning_invoice')
            if lightning_invoice is None:
                payment_hash = None
            else:
                lnaddr = lndecode(lightning_invoice)
                payment_hash = lnaddr.paymenthash.hex()
            item['payment_hash'] = payment_hash
        self.data['seed_version'] = 51

    def _detect_insane_version_51(self) -> int:
        """Returns 0 if file okay,
        error code 1: multisig wallet has old_mpk
        error code 2: multisig wallet has mixed Ypub/Zpub
        """
        assert self.get('seed_version') == 51
        xpub_type = None
        for ks_name in ['x{}/'.format(i) for i in range(1, 16)]:  # having any such field <=> multisig wallet
            ks = self.data.get(ks_name, None)
            if ks is None: continue
            ks_type = ks.get('type')
            if ks_type == "old":
                return 1  # error
            assert ks_type in ("bip32", "hardware"), f"unexpected {ks_type=}"
            xpub = ks.get('xpub') or None
            assert xpub is not None
            assert isinstance(xpub, str)
            if xpub_type is None:  # first iter
                xpub_type = xpub[0:4]
            if xpub[0:4] != xpub_type:
                return 2  # error
        # looks okay
        return 0

    def _convert_version_52(self):
        if not self._is_upgrade_method_needed(51, 51):
            return
        if (error_code := self._detect_insane_version_51()) != 0:
            # should not get here; get_seed_version should have caught this
            raise Exception(f'unsupported wallet file: version_51 with error {error_code}')
        self.data['seed_version'] = 52

    def _convert_version_53(self):
        if not self._is_upgrade_method_needed(52, 52):
            return
        cbs = self.data.get('imported_channel_backups', {})
        for channel_id, cb in list(cbs.items()):
            if 'local_payment_pubkey' not in cb:
                cb['local_payment_pubkey'] = None
        self.data['seed_version'] = 53

    def _convert_version_54(self):
        # note: similar to convert_version_38
        if not self._is_upgrade_method_needed(53, 53):
            return
        from .bitcoin import TOTAL_COIN_SUPPLY_LIMIT_IN_BTC, COIN
        max_sats = TOTAL_COIN_SUPPLY_LIMIT_IN_BTC * COIN
        requests = self.data.get('payment_requests', {})
        invoices = self.data.get('invoices', {})
        for d in [invoices, requests]:
            for key, item in list(d.items()):
                amount_msat = item['amount_msat']
                if amount_msat == '!':
                    continue
                if not (isinstance(amount_msat, int) and 0 <= amount_msat <= max_sats * 1000):
                    del d[key]
        self.data['seed_version'] = 54

    def _convert_imported(self):
        if not self._is_upgrade_method_needed(0, 13):
            return

        # '/x' is the internal ID for imported accounts
        d = self.get('accounts', {}).get('/x', {}).get('imported',{})
        if not d:
            return False
        addresses = []
        keypairs = {}
        for addr, v in d.items():
            pubkey, privkey = v
            if privkey:
                keypairs[pubkey] = privkey
            else:
                addresses.append(addr)
        if addresses and keypairs:
            raise WalletFileException('mixed addresses and privkeys')
        elif addresses:
            self.put('addresses', addresses)
            self.put('accounts', None)
        elif keypairs:
            self.put('wallet_type', 'standard')
            self.put('key_type', 'imported')
            self.put('keypairs', keypairs)
            self.put('accounts', None)
        else:
            raise WalletFileException('no addresses or privkeys')

    def _convert_account(self):
        if not self._is_upgrade_method_needed(0, 13):
            return
        self.put('accounts', None)

>>>>>>> b5654b64
    def _is_upgrade_method_needed(self, min_version, max_version):
        assert min_version <= max_version
        cur_version = self.get_seed_version()
        if cur_version > max_version:
            return False
        elif cur_version < min_version:
            raise WalletFileException(
                'storage upgrade: unexpected version {} (should be {}-{})'
                .format(cur_version, min_version, max_version))
        else:
            return True

    @locked
    def get_seed_version(self):
        seed_version = self.get('seed_version')
        if seed_version > FINAL_SEED_VERSION:
            raise WalletFileException('This version of Electrum is too old to open this wallet.\n'
                                      '(highest supported storage version: {}, version of this file: {})'
                                      .format(FINAL_SEED_VERSION, seed_version))
        return seed_version

    def _raise_unsupported_version(self, seed_version):
        msg = f"Your wallet has an unsupported seed version: {seed_version}."
        # generic exception
        raise WalletFileException(msg)

    def _add_db_creation_metadata(self):
        # store this for debugging purposes
        v = DBMetadata(
            creation_timestamp=int(time.time()),
            first_electrum_version_used=ELECTRUM_VERSION,
        )
        assert self.get("db_metadata", None) is None
        self.put("db_metadata", v)

    def get_db_metadata(self) -> Optional[DBMetadata]:
        # field only present for wallet files created with ver 4.4.0 or later
        return self.get("db_metadata")

    @locked
    def get_txi_addresses(self, tx_hash: str) -> List[str]:
        """Returns list of is_mine addresses that appear as inputs in tx."""
        assert isinstance(tx_hash, str)
        return list(self.txi.get(tx_hash, {}).keys())

    @locked
    def get_txo_addresses(self, tx_hash: str) -> List[str]:
        """Returns list of is_mine addresses that appear as outputs in tx."""
        assert isinstance(tx_hash, str)
        return list(self.txo.get(tx_hash, {}).keys())

    @locked
    def get_txi_addr(self, tx_hash: str, address: str) -> Iterable[Tuple[str, int, Optional[str]]]:
        """Returns an iterable of (prev_outpoint, value, asset)."""
        assert isinstance(tx_hash, str)
        assert isinstance(address, str)
        d = self.txi.get(tx_hash, {}).get(address, {})
        return list(((n, v, asset) for n, (v, asset) in d.items()))

    @locked
    def get_txo_addr(self, tx_hash: str, address: str) -> Dict[int, Tuple[int, Optional[str], bool]]:
        """Returns a dict: output_index -> (value, asset, is_coinbase)."""
        assert isinstance(tx_hash, str)
        assert isinstance(address, str)
        d = self.txo.get(tx_hash, {}).get(address, {})
        return {int(n): (v, asset, cb) for (n, (v, asset, cb)) in d.items()}

    @modifier
    def add_txi_addr(self, tx_hash: str, addr: str, ser: str, v: int, asset: Optional[str]) -> None:
        assert isinstance(tx_hash, str)
        assert isinstance(addr, str)
        assert isinstance(ser, str)
        assert isinstance(v, int)
        assert asset is None or isinstance(asset, str)
        if tx_hash not in self.txi:
            self.txi[tx_hash] = {}
        d = self.txi[tx_hash]
        if addr not in d:
            d[addr] = {}
        d[addr][ser] = (v, asset)

    @modifier
    def add_txo_addr(self, tx_hash: str, addr: str, n: Union[int, str], v: int, asset: Optional[str], is_coinbase: bool) -> None:
        n = str(n)
        assert isinstance(tx_hash, str)
        assert isinstance(addr, str)
        assert isinstance(n, str)
        assert isinstance(v, int)
        assert asset is None or isinstance(asset, str)
        assert isinstance(is_coinbase, bool)
        if tx_hash not in self.txo:
            self.txo[tx_hash] = {}
        d = self.txo[tx_hash]
        if addr not in d:
            d[addr] = {}
        d[addr][n] = (v, asset, is_coinbase)

    @locked
    def list_txi(self) -> Sequence[str]:
        return list(self.txi.keys())

    @locked
    def list_txo(self) -> Sequence[str]:
        return list(self.txo.keys())

    @modifier
    def remove_txi(self, tx_hash: str) -> None:
        assert isinstance(tx_hash, str)
        self.txi.pop(tx_hash, None)

    @modifier
    def remove_txo(self, tx_hash: str) -> None:
        assert isinstance(tx_hash, str)
        self.txo.pop(tx_hash, None)

    @locked
    def list_spent_outpoints(self) -> Sequence[Tuple[str, str]]:
        return [(h, n)
                for h in self.spent_outpoints.keys()
                for n in self.get_spent_outpoints(h)
        ]

    @locked
    def get_spent_outpoints(self, prevout_hash: str) -> Sequence[str]:
        assert isinstance(prevout_hash, str)
        return list(self.spent_outpoints.get(prevout_hash, {}).keys())

    @locked
    def get_spent_outpoint(self, prevout_hash: str, prevout_n: Union[int, str]) -> Optional[str]:
        assert isinstance(prevout_hash, str)
        prevout_n = str(prevout_n)
        return self.spent_outpoints.get(prevout_hash, {}).get(prevout_n)

    @modifier
    def remove_spent_outpoint(self, prevout_hash: str, prevout_n: Union[int, str]) -> None:
        assert isinstance(prevout_hash, str)
        prevout_n = str(prevout_n)
        self.spent_outpoints[prevout_hash].pop(prevout_n, None)
        if not self.spent_outpoints[prevout_hash]:
            self.spent_outpoints.pop(prevout_hash)

    @modifier
    def set_spent_outpoint(self, prevout_hash: str, prevout_n: Union[int, str], tx_hash: str) -> None:
        assert isinstance(prevout_hash, str)
        assert isinstance(tx_hash, str)
        prevout_n = str(prevout_n)
        if prevout_hash not in self.spent_outpoints:
            self.spent_outpoints[prevout_hash] = {}
        self.spent_outpoints[prevout_hash][prevout_n] = tx_hash

    @modifier
    def add_prevout_by_scripthash(self, scripthash: str, *, prevout: TxOutpoint, value: int, asset: Optional[str]) -> None:
        assert isinstance(scripthash, str)
        assert isinstance(prevout, TxOutpoint)
        assert isinstance(value, int)
        if scripthash not in self._prevouts_by_scripthash:
            self._prevouts_by_scripthash[scripthash] = set()
        self._prevouts_by_scripthash[scripthash].add((prevout.to_str(), value, asset))

    @modifier
    def remove_prevout_by_scripthash(self, scripthash: str, *, prevout: TxOutpoint, value: int) -> None:
        assert isinstance(scripthash, str)
        assert isinstance(prevout, TxOutpoint)
        assert isinstance(value, int)
        self._prevouts_by_scripthash[scripthash].discard((prevout.to_str(), value))
        if not self._prevouts_by_scripthash[scripthash]:
            self._prevouts_by_scripthash.pop(scripthash)

    @locked
    def get_prevouts_by_scripthash(self, scripthash: str) -> Set[Tuple[TxOutpoint, int, Optional[str]]]:
        assert isinstance(scripthash, str)
        prevouts_and_values = self._prevouts_by_scripthash.get(scripthash, set())
        return {(TxOutpoint.from_str(prevout), value, asset) for prevout, value, asset in prevouts_and_values}

    @modifier
    def add_transaction(self, tx_hash: str, tx: Transaction) -> None:
        assert isinstance(tx_hash, str)
        assert isinstance(tx, Transaction), tx
        # note that tx might be a PartialTransaction
        # serialize and de-serialize tx now. this might e.g. convert a complete PartialTx to a Tx
        tx = tx_from_any(str(tx))
        if not tx_hash:
            raise Exception("trying to add tx to db without txid")
        if tx_hash != tx.txid():
            raise Exception(f"trying to add tx to db with inconsistent txid: {tx_hash} != {tx.txid()}")
        # don't allow overwriting complete tx with partial tx
        tx_we_already_have = self.transactions.get(tx_hash, None)
        if tx_we_already_have is None or isinstance(tx_we_already_have, PartialTransaction):
            self.transactions[tx_hash] = tx

    @modifier
    def remove_transaction(self, tx_hash: str) -> Optional[Transaction]:
        assert isinstance(tx_hash, str)
        return self.transactions.pop(tx_hash, None)

    @locked
    def get_transaction(self, tx_hash: Optional[str]) -> Optional[Transaction]:
        if tx_hash is None:
            return None
        assert isinstance(tx_hash, str), tx_hash
        return self.transactions.get(tx_hash)

    @locked
    def list_transactions(self) -> Sequence[str]:
        return list(self.transactions.keys())

    @locked
    def get_history(self) -> Sequence[str]:
        return list(self.history.keys())

    def is_addr_in_history(self, addr: str) -> bool:
        # does not mean history is non-empty!
        assert isinstance(addr, str)
        return addr in self.history

    @locked
    def get_addr_history(self, addr: str) -> Sequence[Tuple[str, int]]:
        assert isinstance(addr, str)
        return self.history.get(addr, [])

    @modifier
    def set_addr_history(self, addr: str, hist) -> None:
        assert isinstance(addr, str)
        self.history[addr] = hist

    @modifier
    def remove_addr_history(self, addr: str) -> None:
        assert isinstance(addr, str)
        self.history.pop(addr, None)

    @locked
    def list_verified_tx(self) -> Sequence[str]:
        return list(self.verified_tx.keys())

    @locked
    def get_verified_tx(self, txid: str) -> Optional[TxMinedInfo]:
        assert isinstance(txid, str)
        if txid not in self.verified_tx:
            return None
        height, timestamp, txpos, header_hash = self.verified_tx[txid]
        return TxMinedInfo(height=height,
                           conf=None,
                           timestamp=timestamp,
                           txpos=txpos,
                           header_hash=header_hash)

    @modifier
    def add_verified_tx(self, txid: str, info: TxMinedInfo):
        assert isinstance(txid, str)
        assert isinstance(info, TxMinedInfo)
        self.verified_tx[txid] = (info.height, info.timestamp, info.txpos, info.header_hash)

    @modifier
    def remove_verified_tx(self, txid: str):
        assert isinstance(txid, str)
        self.verified_tx.pop(txid, None)

    def is_in_verified_tx(self, txid: str) -> bool:
        assert isinstance(txid, str)
        return txid in self.verified_tx

    @modifier
    def add_tx_fee_from_server(self, txid: str, fee_sat: Optional[int]) -> None:
        assert isinstance(txid, str)
        # note: when called with (fee_sat is None), rm currently saved value
        if txid not in self.tx_fees:
            self.tx_fees[txid] = TxFeesValue()
        tx_fees_value = self.tx_fees[txid]
        if tx_fees_value.is_calculated_by_us:
            return
        self.tx_fees[txid] = tx_fees_value._replace(fee=fee_sat, is_calculated_by_us=False)

    @modifier
    def add_tx_fee_we_calculated(self, txid: str, fee_sat: Optional[int]) -> None:
        assert isinstance(txid, str)
        if fee_sat is None:
            return
        assert isinstance(fee_sat, int)
        if txid not in self.tx_fees:
            self.tx_fees[txid] = TxFeesValue()
        self.tx_fees[txid] = self.tx_fees[txid]._replace(fee=fee_sat, is_calculated_by_us=True)

    @locked
    def get_tx_fee(self, txid: str, *, trust_server: bool = False) -> Optional[int]:
        assert isinstance(txid, str)
        """Returns tx_fee."""
        tx_fees_value = self.tx_fees.get(txid)
        if tx_fees_value is None:
            return None
        if not trust_server and not tx_fees_value.is_calculated_by_us:
            return None
        return tx_fees_value.fee

    @modifier
    def add_num_inputs_to_tx(self, txid: str, num_inputs: int) -> None:
        assert isinstance(txid, str)
        assert isinstance(num_inputs, int)
        if txid not in self.tx_fees:
            self.tx_fees[txid] = TxFeesValue()
        self.tx_fees[txid] = self.tx_fees[txid]._replace(num_inputs=num_inputs)

    @locked
    def get_num_all_inputs_of_tx(self, txid: str) -> Optional[int]:
        assert isinstance(txid, str)
        tx_fees_value = self.tx_fees.get(txid)
        if tx_fees_value is None:
            return None
        return tx_fees_value.num_inputs

    @locked
    def get_num_ismine_inputs_of_tx(self, txid: str) -> int:
        assert isinstance(txid, str)
        txins = self.txi.get(txid, {})
        return sum([len(tupls) for addr, tupls in txins.items()])

    @modifier
    def remove_tx_fee(self, txid: str) -> None:
        assert isinstance(txid, str)
        self.tx_fees.pop(txid, None)

    @locked
    def num_change_addresses(self) -> int:
        return len(self.change_addresses)

    @locked
    def num_receiving_addresses(self) -> int:
        return len(self.receiving_addresses)

    @locked
    def get_change_addresses(self, *, slice_start=None, slice_stop=None) -> List[str]:
        # note: slicing makes a shallow copy
        return self.change_addresses[slice_start:slice_stop]

    @locked
    def get_receiving_addresses(self, *, slice_start=None, slice_stop=None) -> List[str]:
        # note: slicing makes a shallow copy
        return self.receiving_addresses[slice_start:slice_stop]

    @modifier
    def add_change_address(self, addr: str) -> None:
        assert isinstance(addr, str)
        self._addr_to_addr_index[addr] = (1, len(self.change_addresses))
        self.change_addresses.append(addr)

    @modifier
    def add_receiving_address(self, addr: str) -> None:
        assert isinstance(addr, str)
        self._addr_to_addr_index[addr] = (0, len(self.receiving_addresses))
        self.receiving_addresses.append(addr)

    @locked
    def get_address_index(self, address: str) -> Optional[Sequence[int]]:
        assert isinstance(address, str)
        return self._addr_to_addr_index.get(address)

    @modifier
    def add_imported_address(self, addr: str, d: dict) -> None:
        assert isinstance(addr, str)
        self.imported_addresses[addr] = d

    @modifier
    def remove_imported_address(self, addr: str) -> None:
        assert isinstance(addr, str)
        self.imported_addresses.pop(addr)

    @locked
    def has_imported_address(self, addr: str) -> bool:
        assert isinstance(addr, str)
        return addr in self.imported_addresses

    @locked
    def get_imported_addresses(self) -> Sequence[str]:
        return list(sorted(self.imported_addresses.keys()))

    @locked
    def get_imported_address(self, addr: str) -> Optional[dict]:
        assert isinstance(addr, str)
        return self.imported_addresses.get(addr)

    def load_addresses(self, wallet_type):
        """ called from Abstract_Wallet.__init__ """
        if wallet_type == 'imported':
            self.imported_addresses = self.get_dict('addresses')  # type: Dict[str, dict]
        else:
            self.get_dict('addresses')
            for name in ['receiving', 'change']:
                if name not in self.data['addresses']:
                    self.data['addresses'][name] = []
            self.change_addresses = self.data['addresses']['change']
            self.receiving_addresses = self.data['addresses']['receiving']
            self._addr_to_addr_index = {}  # type: Dict[str, Sequence[int]]  # key: address, value: (is_change, index)
            for i, addr in enumerate(self.receiving_addresses):
                self._addr_to_addr_index[addr] = (0, i)
            for i, addr in enumerate(self.change_addresses):
                self._addr_to_addr_index[addr] = (1, i)

    def load_assets(self):
        """ called from Abstract_Wallet.__init__ """
        if 'assets_to_watch' not in self.data:
            self.data['assets_to_watch'] = set()
        if 'asset_blacklist' not in self.data:
            self.data['asset_blacklist'] = set()
        if 'broadcasts_to_watch' not in self.data:
            self.data['broadcasts_to_watch'] = set(constants.net.DEFAULT_MESSAGE_CHANNELS)
        if 'non_deterministic_txo_scriptpubkey' not in self.data:
            self.data['non_deterministic_txo_scriptpubkey'] = set()
        self.assets_to_watch = self.get('assets_to_watch')  # type: Set[str]
        self.broadcasts_to_watch = self.get('broadcasts_to_watch')  # type: Set[str]
        self.verified_asset_metadata = self.get_dict('verified_asset_metadata')  # type: Dict[str, Tuple[AssetMetadata, Tuple[TxOutpoint, int], Tuple[TxOutpoint, int] | None, Tuple[TxOutpoint, int] | None]]       
        self.non_deterministic_vouts = self.get('non_deterministic_txo_scriptpubkey')  # type: Set[str]
        self.verified_tags_for_qualifiers = self.get_dict('verified_qualifier_tags')
        self.verified_tags_for_h160s = self.get_dict('verified_h160_tags')
        self.verified_restricted_verifiers = self.get_dict('verified_verifier_strings')
        self.verified_restricted_freezes = self.get_dict('verified_freezes')
        self.verified_broadcasts = self.get_dict('verified_broadcasts')
        self.asset_blacklist = self.get('asset_blacklist')  # type: Set[str]

        self.my_swaps = self.get_dict('atomic_swap')
        self.my_output_to_swap_id = self.get_dict('outpoint_to_swap_id')

    @locked
    def get_swap_id_for_outpoint(self, outpoint: TxOutpoint) -> Optional[str]:
        assert isinstance(outpoint, TxOutpoint)
        return self.my_output_to_swap_id.get(outpoint.to_str(), None)

    @modifier
    def add_swap_id_for_outpoint(self, outpoint: TxOutpoint, swap_id: str):
        assert isinstance(outpoint, TxOutpoint)
        self.my_output_to_swap_id[outpoint.to_str()] = swap_id

    @modifier
    def remove_swap_id_for_outpoint(self, outpoint: TxOutpoint):
        assert isinstance(outpoint, TxOutpoint)
        self.my_output_to_swap_id.pop(outpoint.to_str(), None)

    @locked
    def get_my_swaps(self) -> Sequence[AtomicSwap]:
        return sorted(self.my_swaps.values(), key=lambda x: x.timestamp)

    @locked
    def get_swap_for_id(self, id: str) -> Optional[AtomicSwap]:
        assert isinstance(id, str)
        return self.my_swaps.get(id, None)

    @modifier
    def remove_my_swap(self, swap_id: str):
        assert isinstance(swap_id, str)
        self.my_swaps.pop(swap_id, None)

    @modifier
    def add_my_swap(self, swap_id: str, swap: AtomicSwap):
        self.my_swaps[swap_id] = swap

    @locked
    def get_broadcasts_to_watch(self) -> Sequence[str]:
        return sorted((asset for asset in self.broadcasts_to_watch))

    @modifier
    def remove_broadcast_to_watch(self, asset):
        self.broadcasts_to_watch.discard(asset)

    @modifier
    def add_broadcast_to_watch(self, asset):
        self.broadcasts_to_watch.add(asset)

    @locked
    def get_asset_blacklist_regex_list(self) -> Sequence[str]:
        return sorted((regex for regex in self.asset_blacklist))

    @modifier
    def update_asset_blacklist_regex_list(self, l):
        self.asset_blacklist.clear()
        self.asset_blacklist.update(l)

    @modifier
    def add_asset_blacklist_regex(self, r):
        self.asset_blacklist.add(r)

    @locked
    def is_non_deterministic_txo_lockingscript(self, outpoint: TxOutpoint) -> bool:
        assert isinstance(outpoint, TxOutpoint)
        return outpoint.to_str() in self.non_deterministic_vouts

    @modifier
    def add_non_deterministic_txo_lockingscript(self, outpoint: TxOutpoint):
        assert isinstance(outpoint, TxOutpoint)
        self.non_deterministic_vouts.add(outpoint.to_str())

    @modifier
    def remove_non_deterministic_txo_lockingscript(self, outpoint: TxOutpoint):
        assert isinstance(outpoint, TxOutpoint)
        self.non_deterministic_vouts.discard(outpoint.to_str())

    @locked
    def get_assets_to_watch(self) -> Sequence[str]:
        return list(sorted(self.assets_to_watch))
    
    @locked
    def is_watching_asset(self, asset: str) -> bool:
        assert isinstance(asset, str)
        return asset in self.assets_to_watch

    @modifier
    def add_asset_to_watch(self, asset: str):
        assert isinstance(asset, str)
        assert (error := get_error_for_asset_name(asset) is None), error
        self.assets_to_watch.add(asset)

    @modifier
    def add_verified_asset_metadata(self, asset: str, metadata: AssetMetadata, source_tup: Tuple[TxOutpoint, int], source_divisions_tup: Tuple[TxOutpoint, int] | None, source_associated_data_tup: Tuple[TxOutpoint, int] | None):
        assert isinstance(asset, str)
        assert isinstance(metadata, AssetMetadata)
        assert isinstance(source_tup, Tuple)
        assert len(source_tup) == 2
        assert isinstance(source_tup[0], TxOutpoint)
        assert isinstance(source_tup[1], int)
        if source_divisions_tup is not None:
            assert isinstance(source_divisions_tup, Tuple)
            assert len(source_divisions_tup) == 2
            assert isinstance(source_divisions_tup[0], TxOutpoint)
            assert isinstance(source_divisions_tup[1], int)
        if source_associated_data_tup is not None:
            assert isinstance(source_associated_data_tup, Tuple)
            assert len(source_associated_data_tup) == 2
            assert isinstance(source_associated_data_tup[0], TxOutpoint)
            assert isinstance(source_associated_data_tup[1], int)

        self.verified_asset_metadata[asset] = metadata, source_tup, source_divisions_tup, source_associated_data_tup

    @locked
    def get_verified_asset_metadata(self, asset: str) -> Optional[AssetMetadata]:
        assert isinstance(asset, str)
        result = self.verified_asset_metadata.get(asset, None)
        if not result: return None
        return result[0]
    
    @locked
    def get_verified_asset_metadata_base_source(self, asset: str) -> Optional[Tuple[TxOutpoint, int]]:
        assert isinstance(asset, str)
        result = self.verified_asset_metadata.get(asset, None)
        if not result: return None
        return result[1][0], result[1][1]
    
    @locked
    def get_verified_asset_metadata_source_txids(self, asset: str) -> Optional[Tuple[bytes, Optional[bytes], Optional[bytes]]]:
        assert isinstance(asset, str)
        result = self.verified_asset_metadata.get(asset, None)
        if not result: return None
        return (
            result[1][0].txid,
            result[2][0].txid if result[2] else None,
            result[3][0].txid if result[3] else None
        )
    
    @locked
    def get_assets_verified_after_height(self, height: int) -> Sequence[str]:
        assert isinstance(height, int)
        assets = []
        for asset, (_, (_, verified_height), _, _) in self.verified_asset_metadata.items():
            if verified_height > height:
                assets.append(asset)
        return assets

    @modifier
    def remove_verified_asset_metadata(self, asset: str):
        assert isinstance(asset, str)
        return self.verified_asset_metadata.pop(asset, None)

    @locked
    def get_verified_restricted_verifier(self, asset: str) -> Optional[Dict[str, Any]]:
        assert isinstance(asset, str)
        return dict(self.verified_restricted_verifiers.get(asset, dict()))

    @modifier
    def remove_verified_restricted_verifier(self, asset: str):
        assert isinstance(asset, str)
        self.verified_restricted_verifiers.pop(asset)

    @modifier
    def add_verified_restricted_verifier(self, asset: str, d):
        assert isinstance(asset, str)
        assert isinstance(d['tx_hash'], str)
        assert isinstance(d['qualifying_tx_pos'], int)
        assert isinstance(d['restricted_tx_pos'], int)
        assert isinstance(d['height'], int)
        assert isinstance(d['string'], str)
        self.verified_restricted_verifiers[asset] = d

    @locked
    def get_verified_restricted_verifier_after_height(self, height: int) -> Set[str]:
        assert isinstance(height, int)
        s = set()
        for asset, d in self.verified_restricted_verifiers.items():
            if d['height'] > height:
                s.add(asset)
        return s

    @locked
    def get_verified_restricted_freeze(self, asset: str) -> Optional[Dict[str, Any]]:
        assert isinstance(asset, str)
        return dict(self.verified_restricted_freezes.get(asset, dict()))

    @modifier
    def remove_verified_restricted_freeze(self, asset: str):
        assert isinstance(asset, str)
        self.verified_restricted_freezes.pop(asset)

    @modifier
    def add_verified_restricted_freeze(self, asset: str, d):
        assert isinstance(asset, str)
        assert isinstance(d['tx_hash'], str)
        assert isinstance(d['tx_pos'], int)
        assert isinstance(d['height'], int)
        assert isinstance(d['frozen'], bool)
        self.verified_restricted_freezes[asset] = d

    @locked
    def get_verified_restricted_freezes_after_height(self, height: int) -> Set[str]:
        assert isinstance(height, int)
        s = set()
        for asset, d in self.verified_restricted_freezes.items():
            if d['height'] > height:
                s.add(asset)
        return s

    @locked
    def get_verified_broadcasts(self, asset: str) -> Dict[str, Dict[str, Any]]:
        assert isinstance(asset, str)
        return dict(self.verified_broadcasts.get(asset, dict()))

    @locked
    def get_verified_broadcast(self, asset: str, tx_hash: str) -> Optional[Dict]:
        assert isinstance(asset, str)
        assert isinstance(tx_hash, str)
        return self.verified_broadcasts.get(asset, dict()).get(tx_hash, None)

    @modifier
    def remove_verified_broadcast(self, asset: str, tx_hash: str):
        assert isinstance(asset, str)
        assert isinstance(tx_hash, str)
        self.verified_broadcasts.get(asset, dict()).pop(tx_hash, None)

    @modifier
    def add_verified_broadcast(self, asset: str, tx_hash: str, d):
        assert isinstance(asset, str)
        assert isinstance(tx_hash, str)
        assert isinstance(d['tx_pos'], int)
        assert isinstance(d['height'], int)
        assert isinstance(d['data'], str)
        expiration = d.get('expiration', None)
        if expiration is not None:
            assert isinstance(expiration, int)
        if asset not in self.verified_broadcasts:
            self.verified_broadcasts[asset] = dict()
        self.verified_broadcasts[asset][tx_hash] = d

    @locked
    def get_verified_broadcasts_after_height(self, height: int) -> Dict[str, Set[str]]:
        assert isinstance(height, int)
        d = dict()
        for asset, d1 in self.verified_broadcasts.items():
            for tx_hash, d2 in d1.items():
                if d2['height'] > height:
                    if asset not in d:
                        d[asset] = set()
                    d[asset].add(tx_hash)
        return d

    @locked
    def get_verified_qualifier_tags(self, asset: str) -> Dict[str, Dict[str, Any]]:
        assert isinstance(asset, str)
        if asset not in self.verified_tags_for_qualifiers:
            self.verified_tags_for_qualifiers[asset] = dict()
        return dict(self.verified_tags_for_qualifiers[asset])

    @locked
    def get_verified_qualifier_tag(self, asset: str, h160: str) -> Optional[Dict[str, Any]]:
        assert isinstance(asset, str)
        assert isinstance(h160, str)
        return dict(self.verified_tags_for_qualifiers.get(asset, dict()).get(h160, dict()))

    @locked
    def is_qualified_checked(self, asset: str) -> bool:
        assert isinstance(asset, str)
        return asset in self.verified_tags_for_qualifiers

    @modifier
    def remove_verified_qualifier_tag(self, asset: str, h160: str):
        assert isinstance(asset, str)
        assert isinstance(h160, str)
        self.verified_tags_for_qualifiers.get(asset, dict()).pop(h160, None)
        # Do not pop off top level key

    @modifier
    def add_verified_qualifier_tag(self, asset: str, h160: str, d):
        assert isinstance(asset, str)
        assert isinstance(h160, str)
        assert isinstance(d['tx_hash'], str)
        assert isinstance(d['tx_pos'], int)
        assert isinstance(d['height'], int)
        assert isinstance(d['flag'], bool)
        if self.verified_tags_for_qualifiers.get(asset) is None:
            self.verified_tags_for_qualifiers[asset] = dict()
        self.verified_tags_for_qualifiers[asset][h160] = d

    @locked
    def get_verified_qualifier_tags_after_height(self, height: int) -> Dict[str, Set[str]]:
        assert isinstance(height, int)
        d = defaultdict(set)
        for asset, h160_dict in self.verified_tags_for_qualifiers.items():
            for h160, d1 in h160_dict.items():
                if d1['height'] > height:
                    d[asset].add(h160)
        return d

    @locked
    def get_verified_h160_tags(self, h160: str) -> Dict[str, Dict[str, Any]]:
        assert isinstance(h160, str)
        return dict(self.verified_tags_for_h160s.get(h160, dict()))

    @locked
    def get_verified_h160_tag(self, h160: str, asset: str) -> Optional[Dict[str, Any]]:
        assert isinstance(asset, str)
        assert isinstance(h160, str)
        return dict(self.verified_tags_for_h160s.get(h160, dict()).get(asset, dict()))

    @locked
    def is_h160_checked(self, h160: str) -> bool:
        assert isinstance(h160, str)
        return h160 in self.verified_tags_for_h160s

    @modifier
    def remove_verified_h160_tag(self, h160: str, asset: str):
        assert isinstance(asset, str)
        assert isinstance(h160, str)
        self.verified_tags_for_h160s.get(h160, dict()).pop(asset, None)
        # Do not pop off top level key

    @modifier
    def add_verified_h160_tag(self, h160: str, asset: str, d):
        assert isinstance(asset, str)
        assert isinstance(h160, str)
        assert isinstance(d['tx_hash'], str)
        assert isinstance(d['tx_pos'], int)
        assert isinstance(d['height'], int)
        assert isinstance(d['flag'], bool)
        if self.verified_tags_for_h160s.get(h160) is None:
            self.verified_tags_for_h160s[h160] = dict()
        self.verified_tags_for_h160s[h160][asset] = d

    @locked
    def get_verified_h160_tags_after_height(self, height: int) -> Dict[str, Set[str]]:
        assert isinstance(height, int)
        d = defaultdict(set)
        for h160, asset_dict in self.verified_tags_for_h160s.items():
            for asset, d1 in asset_dict.items():
                if d1['height'] > height:
                    d[h160].add(asset)
        return d

    @profiler
    def _load_transactions(self):
        self.data = StoredDict(self.data, self, [])
        # references in self.data
        # TODO make all these private
        # txid -> address -> prev_outpoint -> value
        self.txi = self.get_dict('txi')                          # type: Dict[str, Dict[str, Dict[str, Tuple[int, Optional[str]]]]]
        # txid -> address -> output_index -> (value, is_coinbase)
        self.txo = self.get_dict('txo')                          # type: Dict[str, Dict[str, Dict[str, Tuple[int, Optional[str], bool]]]]
        self.transactions = self.get_dict('transactions')        # type: Dict[str, Transaction]
        self.spent_outpoints = self.get_dict('spent_outpoints')  # txid -> output_index -> next_txid
        self.history = self.get_dict('addr_history')             # address -> list of (txid, height)
        self.verified_tx = self.get_dict('verified_tx3')         # txid -> (height, timestamp, txpos, header_hash)
        self.tx_fees = self.get_dict('tx_fees')                  # type: Dict[str, TxFeesValue]
        # scripthash -> set of (outpoint, value)
        self._prevouts_by_scripthash = self.get_dict('prevouts_by_scripthash')  # type: Dict[str, Set[Tuple[str, int]]]
        # remove unreferenced tx
        for tx_hash in list(self.transactions.keys()):
            if not self.get_txi_addresses(tx_hash) and not self.get_txo_addresses(tx_hash):
                self.logger.info(f"removing unreferenced tx: {tx_hash}")
                self.transactions.pop(tx_hash)
        # remove unreferenced outpoints
        for prevout_hash in self.spent_outpoints.keys():
            d = self.spent_outpoints[prevout_hash]
            for prevout_n, spending_txid in list(d.items()):
                if spending_txid not in self.transactions:
                    self.logger.info("removing unreferenced spent outpoint")
                    d.pop(prevout_n)

    @modifier
    def clear_history(self):
        self.txi.clear()
        self.txo.clear()
        self.spent_outpoints.clear()
        self.transactions.clear()
        self.history.clear()
        self.verified_tx.clear()
        self.tx_fees.clear()
        self._prevouts_by_scripthash.clear()

<<<<<<< HEAD
    def _convert_dict(self, path, key, v):
        if key == 'transactions':
            # note: for performance, "deserialize=False" so that we will deserialize these on-demand
            v = dict((k, tx_from_any(x, deserialize=False)) for k, x in v.items())
        if key == 'invoices':
            v = dict((k, Invoice(**x)) for k, x in v.items())
        if key == 'payment_requests':
            v = dict((k, Request(**x)) for k, x in v.items())
        elif key == 'adds':
            v = dict((k, UpdateAddHtlc.from_tuple(*x)) for k, x in v.items())
        elif key == 'fee_updates':
            v = dict((k, FeeUpdate(**x)) for k, x in v.items())
        elif key == 'submarine_swaps':
            v = dict((k, SwapData(**x)) for k, x in v.items())
        elif key == 'imported_channel_backups':
            v = dict((k, ImportedChannelBackupStorage(**x)) for k, x in v.items())
        elif key == 'onchain_channel_backups':
            v = dict((k, OnchainChannelBackupStorage(**x)) for k, x in v.items())
        elif key == 'tx_fees':
            v = dict((k, TxFeesValue(*x)) for k, x in v.items())
        elif key == 'prevouts_by_scripthash':
            v = dict((k, {(prevout, value, asset) for (prevout, value, asset) in x}) for k, x in v.items())
        elif key == 'buckets':
            v = dict((k, ShachainElement(bfh(x[0]), int(x[1]))) for k, x in v.items())
        elif key == 'data_loss_protect_remote_pcp':
            v = dict((k, bfh(x)) for k, x in v.items())
        elif key == 'verified_asset_metadata':
            v = dict((k, (
                AssetMetadata(**metadata),
                (TxOutpoint.from_json(tup1[0]), tup1[1]),
                (TxOutpoint.from_json(tup2[0]), tup2[1]) if tup2 else None,
                (TxOutpoint.from_json(tup3[0]), tup3[1]) if tup3 else None,
            )) for k, (metadata, tup1, tup2, tup3) in v.items())
        elif key == 'atomic_swap':
            v = dict((k, AtomicSwap(**swap)) for k, swap in v.items())
        # convert htlc_id keys to int
        if key in ['adds', 'locked_in', 'settles', 'fails', 'fee_updates', 'buckets',
                   'unacked_updates', 'unfulfilled_htlcs', 'fail_htlc_reasons', 'onion_keys']:
            v = dict((int(k), x) for k, x in v.items())
        # convert keys to HTLCOwner
        if key == 'log' or (path and path[-1] in ['locked_in', 'fails', 'settles']):
            if "1" in v:
                v[LOCAL] = v.pop("1")
                v[REMOTE] = v.pop("-1")
        return v

    def _convert_value(self, path, key, v):
        if key == 'local_config':
            v = LocalConfig(**v)
        elif key == 'remote_config':
            v = RemoteConfig(**v)
        elif key == 'constraints':
            v = ChannelConstraints(**v)
        elif key == 'funding_outpoint':
            v = Outpoint(**v)
        elif key == 'channel_type':
            v = ChannelType(v)
        elif key == 'db_metadata':
            v = DBMetadata(**v)
        elif key in ('assets_to_watch', 'asset_blacklist', 'broadcasts_to_watch', 'non_deterministic_txo_scriptpubkey'):
            v = set(v)
        return v

=======
>>>>>>> b5654b64
    def _should_convert_to_stored_dict(self, key) -> bool:
        if key == 'keystore':
            return False
        multisig_keystore_names = [('x%d/' % i) for i in range(1, 16)]
        if key in multisig_keystore_names:
            return False
        return True

    def is_ready_to_be_used_by_wallet(self):
        return not self.requires_upgrade() and self._called_after_upgrade_tasks

    def split_accounts(self, root_path):
        from .storage import WalletStorage
        out = []
        result = self.get_split_accounts()
        for data in result:
            path = root_path + '.' + data['suffix']
            storage = WalletStorage(path)
            db = WalletDB(json.dumps(data), storage=storage, manual_upgrades=False)
            db._called_after_upgrade_tasks = False
            db.upgrade()
            db.write()
            out.append(path)
        return out

    def get_action(self):
        action = run_hook('get_action', self)
        return action

    def load_plugins(self):
        wallet_type = self.get('wallet_type')
        if wallet_type in plugin_loaders:
            plugin_loaders[wallet_type]()

    def set_keystore_encryption(self, enable):
        self.put('use_encryption', enable)<|MERGE_RESOLUTION|>--- conflicted
+++ resolved
@@ -54,15 +54,7 @@
 
 # seed_version is now used for the version of the wallet file
 
-<<<<<<< HEAD
 FINAL_SEED_VERSION = 1
-=======
-OLD_SEED_VERSION = 4        # electrum versions < 2.0
-NEW_SEED_VERSION = 11       # electrum versions >= 2.0
-FINAL_SEED_VERSION = 54     # electrum >= 2.7 will set this to prevent
-                            # old versions from overwriting new format
-
->>>>>>> b5654b64
 
 @stored_in('tx_fees', tuple)
 class TxFeesValue(NamedTuple):
@@ -95,6 +87,12 @@
 json_db.register_dict('transactions', lambda x: tx_from_any(x, deserialize=False), None)
 json_db.register_dict('prevouts_by_scripthash', lambda x: set(tuple(k) for k in x), None)
 json_db.register_dict('data_loss_protect_remote_pcp', lambda x: bytes.fromhex(x), None)
+json_db.register_dict('verified_asset_metadata', lambda metadata, tup1, tup2, tup3: (
+                AssetMetadata(**metadata),
+                (TxOutpoint.from_json(tup1[0]), tup1[1]),
+                (TxOutpoint.from_json(tup2[0]), tup2[1]) if tup2 else None,
+                (TxOutpoint.from_json(tup3[0]), tup3[1]) if tup3 else None,
+            ), tuple)
 # register dicts that require key conversion
 for key in [
         'adds', 'locked_in', 'settles', 'fails', 'fee_updates', 'buckets',
@@ -104,7 +102,8 @@
     json_db.register_dict_key(key, lambda x: HTLCOwner(int(x)))
 for key in ['locked_in', 'fails', 'settles']:
     json_db.register_parent_key(key, lambda x: HTLCOwner(int(x)))
-
+for key in ('assets_to_watch', 'asset_blacklist', 'broadcasts_to_watch', 'non_deterministic_txo_scriptpubkey'):
+    json_db.register_name(key, set, None)
 
 class WalletDB(JsonDB):
 
@@ -201,57 +200,9 @@
         if self._called_after_upgrade_tasks:
             # we need strict ordering between upgrade() and after_upgrade_tasks()
             raise Exception("'after_upgrade_tasks' must NOT be called before 'upgrade'")
-<<<<<<< HEAD
         
         # Upgrades go here
         
-=======
-        self._convert_imported()
-        self._convert_wallet_type()
-        self._convert_account()
-        self._convert_version_13_b()
-        self._convert_version_14()
-        self._convert_version_15()
-        self._convert_version_16()
-        self._convert_version_17()
-        self._convert_version_18()
-        self._convert_version_19()
-        self._convert_version_20()
-        self._convert_version_21()
-        self._convert_version_22()
-        self._convert_version_23()
-        self._convert_version_24()
-        self._convert_version_25()
-        self._convert_version_26()
-        self._convert_version_27()
-        self._convert_version_28()
-        self._convert_version_29()
-        self._convert_version_30()
-        self._convert_version_31()
-        self._convert_version_32()
-        self._convert_version_33()
-        self._convert_version_34()
-        self._convert_version_35()
-        self._convert_version_36()
-        self._convert_version_37()
-        self._convert_version_38()
-        self._convert_version_39()
-        self._convert_version_40()
-        self._convert_version_41()
-        self._convert_version_42()
-        self._convert_version_43()
-        self._convert_version_44()
-        self._convert_version_45()
-        self._convert_version_46()
-        self._convert_version_47()
-        self._convert_version_48()
-        self._convert_version_49()
-        self._convert_version_50()
-        self._convert_version_51()
-        self._convert_version_52()
-        self._convert_version_53()
-        self._convert_version_54()
->>>>>>> b5654b64
         self.put('seed_version', FINAL_SEED_VERSION)  # just to be sure
 
         self._after_upgrade_tasks()
@@ -260,889 +211,6 @@
         self._called_after_upgrade_tasks = True
         self._load_transactions()
 
-<<<<<<< HEAD
-=======
-    def _convert_wallet_type(self):
-        if not self._is_upgrade_method_needed(0, 13):
-            return
-
-        wallet_type = self.get('wallet_type')
-        if wallet_type == 'btchip': wallet_type = 'ledger'
-        if self.get('keystore') or self.get('x1/') or wallet_type=='imported':
-            return False
-        assert not self.requires_split()
-        seed_version = self.get_seed_version()
-        seed = self.get('seed')
-        xpubs = self.get('master_public_keys')
-        xprvs = self.get('master_private_keys', {})
-        mpk = self.get('master_public_key')
-        keypairs = self.get('keypairs')
-        key_type = self.get('key_type')
-        if seed_version == OLD_SEED_VERSION or wallet_type == 'old':
-            d = {
-                'type': 'old',
-                'seed': seed,
-                'mpk': mpk,
-            }
-            self.put('wallet_type', 'standard')
-            self.put('keystore', d)
-
-        elif key_type == 'imported':
-            d = {
-                'type': 'imported',
-                'keypairs': keypairs,
-            }
-            self.put('wallet_type', 'standard')
-            self.put('keystore', d)
-
-        elif wallet_type in ['xpub', 'standard']:
-            xpub = xpubs["x/"]
-            xprv = xprvs.get("x/")
-            d = {
-                'type': 'bip32',
-                'xpub': xpub,
-                'xprv': xprv,
-                'seed': seed,
-            }
-            self.put('wallet_type', 'standard')
-            self.put('keystore', d)
-
-        elif wallet_type in ['bip44']:
-            xpub = xpubs["x/0'"]
-            xprv = xprvs.get("x/0'")
-            d = {
-                'type': 'bip32',
-                'xpub': xpub,
-                'xprv': xprv,
-            }
-            self.put('wallet_type', 'standard')
-            self.put('keystore', d)
-
-        # note: do not add new hardware types here, this code is for converting legacy wallets
-        elif wallet_type in ['trezor', 'keepkey', 'ledger']:
-            xpub = xpubs["x/0'"]
-            derivation = self.get('derivation', bip44_derivation(0))
-            d = {
-                'type': 'hardware',
-                'hw_type': wallet_type,
-                'xpub': xpub,
-                'derivation': derivation,
-            }
-            self.put('wallet_type', 'standard')
-            self.put('keystore', d)
-
-        elif (wallet_type == '2fa') or multisig_type(wallet_type):
-            for key in xpubs.keys():
-                d = {
-                    'type': 'bip32',
-                    'xpub': xpubs[key],
-                    'xprv': xprvs.get(key),
-                }
-                if key == 'x1/' and seed:
-                    d['seed'] = seed
-                self.put(key, d)
-        else:
-            raise WalletFileException('Unable to tell wallet type. Is this even a wallet file?')
-        # remove junk
-        self.put('master_public_key', None)
-        self.put('master_public_keys', None)
-        self.put('master_private_keys', None)
-        self.put('derivation', None)
-        self.put('seed', None)
-        self.put('keypairs', None)
-        self.put('key_type', None)
-
-    def _convert_version_13_b(self):
-        # version 13 is ambiguous, and has an earlier and a later structure
-        if not self._is_upgrade_method_needed(0, 13):
-            return
-
-        if self.get('wallet_type') == 'standard':
-            if self.get('keystore').get('type') == 'imported':
-                pubkeys = self.get('keystore').get('keypairs').keys()
-                d = {'change': []}
-                receiving_addresses = []
-                for pubkey in pubkeys:
-                    addr = bitcoin.pubkey_to_address('p2pkh', pubkey)
-                    receiving_addresses.append(addr)
-                d['receiving'] = receiving_addresses
-                self.put('addresses', d)
-                self.put('pubkeys', None)
-
-        self.put('seed_version', 13)
-
-    def _convert_version_14(self):
-        # convert imported wallets for 3.0
-        if not self._is_upgrade_method_needed(13, 13):
-            return
-
-        if self.get('wallet_type') =='imported':
-            addresses = self.get('addresses')
-            if type(addresses) is list:
-                addresses = dict([(x, None) for x in addresses])
-                self.put('addresses', addresses)
-        elif self.get('wallet_type') == 'standard':
-            if self.get('keystore').get('type')=='imported':
-                addresses = set(self.get('addresses').get('receiving'))
-                pubkeys = self.get('keystore').get('keypairs').keys()
-                assert len(addresses) == len(pubkeys)
-                d = {}
-                for pubkey in pubkeys:
-                    addr = bitcoin.pubkey_to_address('p2pkh', pubkey)
-                    assert addr in addresses
-                    d[addr] = {
-                        'pubkey': pubkey,
-                        'redeem_script': None,
-                        'type': 'p2pkh'
-                    }
-                self.put('addresses', d)
-                self.put('pubkeys', None)
-                self.put('wallet_type', 'imported')
-        self.put('seed_version', 14)
-
-    def _convert_version_15(self):
-        if not self._is_upgrade_method_needed(14, 14):
-            return
-        if self.get('seed_type') == 'segwit':
-            # should not get here; get_seed_version should have caught this
-            raise Exception('unsupported derivation (development segwit, v14)')
-        self.put('seed_version', 15)
-
-    def _convert_version_16(self):
-        # fixes issue #3193 for Imported_Wallets with addresses
-        # also, previous versions allowed importing any garbage as an address
-        #       which we now try to remove, see pr #3191
-        if not self._is_upgrade_method_needed(15, 15):
-            return
-
-        def remove_address(addr):
-            def remove_from_dict(dict_name):
-                d = self.get(dict_name, None)
-                if d is not None:
-                    d.pop(addr, None)
-                    self.put(dict_name, d)
-
-            def remove_from_list(list_name):
-                lst = self.get(list_name, None)
-                if lst is not None:
-                    s = set(lst)
-                    s -= {addr}
-                    self.put(list_name, list(s))
-
-            # note: we don't remove 'addr' from self.get('addresses')
-            remove_from_dict('addr_history')
-            remove_from_dict('labels')
-            remove_from_dict('payment_requests')
-            remove_from_list('frozen_addresses')
-
-        if self.get('wallet_type') == 'imported':
-            addresses = self.get('addresses')
-            assert isinstance(addresses, dict)
-            addresses_new = dict()
-            for address, details in addresses.items():
-                if not bitcoin.is_address(address):
-                    remove_address(address)
-                    continue
-                if details is None:
-                    addresses_new[address] = {}
-                else:
-                    addresses_new[address] = details
-            self.put('addresses', addresses_new)
-
-        self.put('seed_version', 16)
-
-    def _convert_version_17(self):
-        # delete pruned_txo; construct spent_outpoints
-        if not self._is_upgrade_method_needed(16, 16):
-            return
-
-        self.put('pruned_txo', None)
-
-        transactions = self.get('transactions', {})  # txid -> raw_tx
-        spent_outpoints = defaultdict(dict)
-        for txid, raw_tx in transactions.items():
-            tx = Transaction(raw_tx)
-            for txin in tx.inputs():
-                if txin.is_coinbase_input():
-                    continue
-                prevout_hash = txin.prevout.txid.hex()
-                prevout_n = txin.prevout.out_idx
-                spent_outpoints[prevout_hash][str(prevout_n)] = txid
-        self.put('spent_outpoints', spent_outpoints)
-
-        self.put('seed_version', 17)
-
-    def _convert_version_18(self):
-        # delete verified_tx3 as its structure changed
-        if not self._is_upgrade_method_needed(17, 17):
-            return
-        self.put('verified_tx3', None)
-        self.put('seed_version', 18)
-
-    def _convert_version_19(self):
-        # delete tx_fees as its structure changed
-        if not self._is_upgrade_method_needed(18, 18):
-            return
-        self.put('tx_fees', None)
-        self.put('seed_version', 19)
-
-    def _convert_version_20(self):
-        # store 'derivation' (prefix) and 'root_fingerprint' in all xpub-based keystores.
-        # store explicit None values if we cannot retroactively determine them
-        if not self._is_upgrade_method_needed(19, 19):
-            return
-
-        from .bip32 import BIP32Node, convert_bip32_intpath_to_strpath
-        # note: This upgrade method reimplements bip32.root_fp_and_der_prefix_from_xkey.
-        #       This is done deliberately, to avoid introducing that method as a dependency to this upgrade.
-        for ks_name in ('keystore', *['x{}/'.format(i) for i in range(1, 16)]):
-            ks = self.get(ks_name, None)
-            if ks is None: continue
-            xpub = ks.get('xpub', None)
-            if xpub is None: continue
-            bip32node = BIP32Node.from_xkey(xpub)
-            # derivation prefix
-            derivation_prefix = ks.get('derivation', None)
-            if derivation_prefix is None:
-                assert bip32node.depth >= 0, bip32node.depth
-                if bip32node.depth == 0:
-                    derivation_prefix = 'm'
-                elif bip32node.depth == 1:
-                    child_number_int = int.from_bytes(bip32node.child_number, 'big')
-                    derivation_prefix = convert_bip32_intpath_to_strpath([child_number_int])
-                ks['derivation'] = derivation_prefix
-            # root fingerprint
-            root_fingerprint = ks.get('ckcc_xfp', None)
-            if root_fingerprint is not None:
-                root_fingerprint = root_fingerprint.to_bytes(4, byteorder="little", signed=False).hex().lower()
-            if root_fingerprint is None:
-                if bip32node.depth == 0:
-                    root_fingerprint = bip32node.calc_fingerprint_of_this_node().hex().lower()
-                elif bip32node.depth == 1:
-                    root_fingerprint = bip32node.fingerprint.hex()
-            ks['root_fingerprint'] = root_fingerprint
-            ks.pop('ckcc_xfp', None)
-            self.put(ks_name, ks)
-
-        self.put('seed_version', 20)
-
-    def _convert_version_21(self):
-        if not self._is_upgrade_method_needed(20, 20):
-            return
-        channels = self.get('channels')
-        if channels:
-            for channel in channels:
-                channel['state'] = 'OPENING'
-            self.put('channels', channels)
-        self.put('seed_version', 21)
-
-    def _convert_version_22(self):
-        # construct prevouts_by_scripthash
-        if not self._is_upgrade_method_needed(21, 21):
-            return
-
-        from .bitcoin import script_to_scripthash
-        transactions = self.get('transactions', {})  # txid -> raw_tx
-        prevouts_by_scripthash = defaultdict(list)
-        for txid, raw_tx in transactions.items():
-            tx = Transaction(raw_tx)
-            for idx, txout in enumerate(tx.outputs()):
-                outpoint = f"{txid}:{idx}"
-                scripthash = script_to_scripthash(txout.scriptpubkey.hex())
-                prevouts_by_scripthash[scripthash].append((outpoint, txout.value))
-        self.put('prevouts_by_scripthash', prevouts_by_scripthash)
-
-        self.put('seed_version', 22)
-
-    def _convert_version_23(self):
-        if not self._is_upgrade_method_needed(22, 22):
-            return
-        channels = self.get('channels', [])
-        LOCAL = 1
-        REMOTE = -1
-        for c in channels:
-            # move revocation store from remote_config
-            r = c['remote_config'].pop('revocation_store')
-            c['revocation_store'] = r
-            # convert fee updates
-            log = c.get('log', {})
-            for sub in LOCAL, REMOTE:
-                l = log[str(sub)]['fee_updates']
-                d = {}
-                for i, fu in enumerate(l):
-                    d[str(i)] = {
-                        'rate':fu['rate'],
-                        'ctn_local':fu['ctns'][str(LOCAL)],
-                        'ctn_remote':fu['ctns'][str(REMOTE)]
-                    }
-                log[str(int(sub))]['fee_updates'] = d
-        self.data['channels'] = channels
-
-        self.data['seed_version'] = 23
-
-    def _convert_version_24(self):
-        if not self._is_upgrade_method_needed(23, 23):
-            return
-        channels = self.get('channels', [])
-        for c in channels:
-            # convert revocation store to dict
-            r = c['revocation_store']
-            d = {}
-            for i in range(49):
-                v = r['buckets'][i]
-                if v is not None:
-                    d[str(i)] = v
-            r['buckets'] = d
-            c['revocation_store'] = r
-        # convert channels to dict
-        self.data['channels'] = {x['channel_id']: x for x in channels}
-        # convert txi & txo
-        txi = self.get('txi', {})
-        for tx_hash, d in list(txi.items()):
-            d2 = {}
-            for addr, l in d.items():
-                d2[addr] = {}
-                for ser, v in l:
-                    d2[addr][ser] = v
-            txi[tx_hash] = d2
-        self.data['txi'] = txi
-        txo = self.get('txo', {})
-        for tx_hash, d in list(txo.items()):
-            d2 = {}
-            for addr, l in d.items():
-                d2[addr] = {}
-                for n, v, cb in l:
-                    d2[addr][str(n)] = (v, cb)
-            txo[tx_hash] = d2
-        self.data['txo'] = txo
-
-        self.data['seed_version'] = 24
-
-    def _convert_version_25(self):
-        from .crypto import sha256
-        if not self._is_upgrade_method_needed(24, 24):
-            return
-        # add 'type' field to onchain requests
-        PR_TYPE_ONCHAIN = 0
-        requests = self.data.get('payment_requests', {})
-        for k, r in list(requests.items()):
-            if r.get('address') == k:
-                requests[k] = {
-                    'address': r['address'],
-                    'amount': r.get('amount'),
-                    'exp': r.get('exp'),
-                    'id': r.get('id'),
-                    'memo': r.get('memo'),
-                    'time': r.get('time'),
-                    'type': PR_TYPE_ONCHAIN,
-                }
-        # delete bip70 invoices
-        # note: this upgrade was changed ~2 years after-the-fact to delete instead of converting
-        invoices = self.data.get('invoices', {})
-        for k, r in list(invoices.items()):
-            data = r.get("hex")
-            pr_id = sha256(bytes.fromhex(data))[0:16].hex()
-            if pr_id != k:
-                continue
-            del invoices[k]
-        self.data['seed_version'] = 25
-
-    def _convert_version_26(self):
-        if not self._is_upgrade_method_needed(25, 25):
-            return
-        channels = self.data.get('channels', {})
-        channel_timestamps = self.data.pop('lightning_channel_timestamps', {})
-        for channel_id, c in channels.items():
-            item = channel_timestamps.get(channel_id)
-            if item:
-                funding_txid, funding_height, funding_timestamp, closing_txid, closing_height, closing_timestamp = item
-                if funding_txid:
-                    c['funding_height'] = funding_txid, funding_height, funding_timestamp
-                if closing_txid:
-                    c['closing_height'] = closing_txid, closing_height, closing_timestamp
-        self.data['seed_version'] = 26
-
-    def _convert_version_27(self):
-        if not self._is_upgrade_method_needed(26, 26):
-            return
-        channels = self.data.get('channels', {})
-        for channel_id, c in channels.items():
-            c['local_config']['htlc_minimum_msat'] = 1
-        self.data['seed_version'] = 27
-
-    def _convert_version_28(self):
-        if not self._is_upgrade_method_needed(27, 27):
-            return
-        channels = self.data.get('channels', {})
-        for channel_id, c in channels.items():
-            c['local_config']['channel_seed'] = None
-        self.data['seed_version'] = 28
-
-    def _convert_version_29(self):
-        if not self._is_upgrade_method_needed(28, 28):
-            return
-        PR_TYPE_ONCHAIN = 0
-        requests = self.data.get('payment_requests', {})
-        invoices = self.data.get('invoices', {})
-        for d in [invoices, requests]:
-            for key, r in list(d.items()):
-                _type = r.get('type', 0)
-                item = {
-                    'type': _type,
-                    'message': r.get('message') or r.get('memo', ''),
-                    'amount': r.get('amount'),
-                    'exp': r.get('exp') or 0,
-                    'time': r.get('time', 0),
-                }
-                if _type == PR_TYPE_ONCHAIN:
-                    address = r.pop('address', None)
-                    if address:
-                        outputs = [(0, address, r.get('amount'))]
-                    else:
-                        outputs = r.get('outputs')
-                    item.update({
-                        'outputs': outputs,
-                        'id': r.get('id'),
-                        'bip70': r.get('bip70'),
-                        'requestor': r.get('requestor'),
-                    })
-                else:
-                    item.update({
-                        'rhash': r['rhash'],
-                        'invoice': r['invoice'],
-                    })
-                d[key] = item
-        self.data['seed_version'] = 29
-
-    def _convert_version_30(self):
-        if not self._is_upgrade_method_needed(29, 29):
-            return
-        PR_TYPE_ONCHAIN = 0
-        PR_TYPE_LN = 2
-        requests = self.data.get('payment_requests', {})
-        invoices = self.data.get('invoices', {})
-        for d in [invoices, requests]:
-            for key, item in list(d.items()):
-                _type = item['type']
-                if _type == PR_TYPE_ONCHAIN:
-                    item['amount_sat'] = item.pop('amount')
-                elif _type == PR_TYPE_LN:
-                    amount_sat = item.pop('amount')
-                    item['amount_msat'] = 1000 * amount_sat if amount_sat is not None else None
-                    item.pop('exp')
-                    item.pop('message')
-                    item.pop('rhash')
-                    item.pop('time')
-                else:
-                    raise Exception(f"unknown invoice type: {_type}")
-        self.data['seed_version'] = 30
-
-    def _convert_version_31(self):
-        if not self._is_upgrade_method_needed(30, 30):
-            return
-        PR_TYPE_ONCHAIN = 0
-        requests = self.data.get('payment_requests', {})
-        invoices = self.data.get('invoices', {})
-        for d in [invoices, requests]:
-            for key, item in list(d.items()):
-                if item['type'] == PR_TYPE_ONCHAIN:
-                    item['amount_sat'] = item['amount_sat'] or 0
-                    item['exp'] = item['exp'] or 0
-                    item['time'] = item['time'] or 0
-        self.data['seed_version'] = 31
-
-    def _convert_version_32(self):
-        if not self._is_upgrade_method_needed(31, 31):
-            return
-        PR_TYPE_ONCHAIN = 0
-        invoices_old = self.data.get('invoices', {})
-        invoices_new = {k: item for k, item in invoices_old.items()
-                        if not (item['type'] == PR_TYPE_ONCHAIN and item['outputs'] is None)}
-        self.data['invoices'] = invoices_new
-        self.data['seed_version'] = 32
-
-    def _convert_version_33(self):
-        if not self._is_upgrade_method_needed(32, 32):
-            return
-        PR_TYPE_ONCHAIN = 0
-        requests = self.data.get('payment_requests', {})
-        invoices = self.data.get('invoices', {})
-        for d in [invoices, requests]:
-            for key, item in list(d.items()):
-                if item['type'] == PR_TYPE_ONCHAIN:
-                    item['height'] = item.get('height') or 0
-        self.data['seed_version'] = 33
-
-    def _convert_version_34(self):
-        if not self._is_upgrade_method_needed(33, 33):
-            return
-        channels = self.data.get('channels', {})
-        for key, item in channels.items():
-            item['local_config']['upfront_shutdown_script'] = \
-                item['local_config'].get('upfront_shutdown_script') or ""
-            item['remote_config']['upfront_shutdown_script'] = \
-                item['remote_config'].get('upfront_shutdown_script') or ""
-        self.data['seed_version'] = 34
-
-    def _convert_version_35(self):
-        # same as 32, but for payment_requests
-        if not self._is_upgrade_method_needed(34, 34):
-            return
-        PR_TYPE_ONCHAIN = 0
-        requests_old = self.data.get('payment_requests', {})
-        requests_new = {k: item for k, item in requests_old.items()
-                        if not (item['type'] == PR_TYPE_ONCHAIN and item['outputs'] is None)}
-        self.data['payment_requests'] = requests_new
-        self.data['seed_version'] = 35
-
-    def _convert_version_36(self):
-        if not self._is_upgrade_method_needed(35, 35):
-            return
-        old_frozen_coins = self.data.get('frozen_coins', [])
-        new_frozen_coins = {coin: True for coin in old_frozen_coins}
-        self.data['frozen_coins'] = new_frozen_coins
-        self.data['seed_version'] = 36
-
-    def _convert_version_37(self):
-        if not self._is_upgrade_method_needed(36, 36):
-            return
-        payments = self.data.get('lightning_payments', {})
-        for k, v in list(payments.items()):
-            amount_sat, direction, status = v
-            amount_msat = amount_sat * 1000 if amount_sat is not None else None
-            payments[k] = amount_msat, direction, status
-        self.data['lightning_payments'] = payments
-        self.data['seed_version'] = 37
-
-    def _convert_version_38(self):
-        if not self._is_upgrade_method_needed(37, 37):
-            return
-        PR_TYPE_ONCHAIN = 0
-        PR_TYPE_LN = 2
-        from .bitcoin import TOTAL_COIN_SUPPLY_LIMIT_IN_BTC, COIN
-        max_sats = TOTAL_COIN_SUPPLY_LIMIT_IN_BTC * COIN
-        requests = self.data.get('payment_requests', {})
-        invoices = self.data.get('invoices', {})
-        for d in [invoices, requests]:
-            for key, item in list(d.items()):
-                if item['type'] == PR_TYPE_ONCHAIN:
-                    amount_sat = item['amount_sat']
-                    if amount_sat == '!':
-                        continue
-                    if not (isinstance(amount_sat, int) and 0 <= amount_sat <= max_sats):
-                        del d[key]
-                elif item['type'] == PR_TYPE_LN:
-                    amount_msat = item['amount_msat']
-                    if not amount_msat:
-                        continue
-                    if not (isinstance(amount_msat, int) and 0 <= amount_msat <= max_sats * 1000):
-                        del d[key]
-        self.data['seed_version'] = 38
-
-    def _convert_version_39(self):
-        # this upgrade prevents initialization of lightning_privkey2 after lightning_xprv has been set
-        if not self._is_upgrade_method_needed(38, 38):
-            return
-        self.data['imported_channel_backups'] = self.data.pop('channel_backups', {})
-        self.data['seed_version'] = 39
-
-    def _convert_version_40(self):
-        # put 'seed_type' into keystores
-        if not self._is_upgrade_method_needed(39, 39):
-            return
-        for ks_name in ('keystore', *['x{}/'.format(i) for i in range(1, 16)]):
-            ks = self.data.get(ks_name, None)
-            if ks is None: continue
-            seed = ks.get('seed')
-            if not seed: continue
-            seed_type = None
-            xpub = ks.get('xpub') or None
-            if xpub:
-                assert isinstance(xpub, str)
-                if xpub[0:4] in ('xpub', 'tpub'):
-                    seed_type = 'standard'
-                elif xpub[0:4] in ('zpub', 'Zpub', 'vpub', 'Vpub'):
-                    seed_type = 'segwit'
-            elif ks.get('type') == 'old':
-                seed_type = 'old'
-            if seed_type is not None:
-                ks['seed_type'] = seed_type
-        self.data['seed_version'] = 40
-
-    def _convert_version_41(self):
-        # this is a repeat of upgrade 39, to fix wallet backup files (see #7339)
-        if not self._is_upgrade_method_needed(40, 40):
-            return
-        imported_channel_backups = self.data.pop('channel_backups', {})
-        imported_channel_backups.update(self.data.get('imported_channel_backups', {}))
-        self.data['imported_channel_backups'] = imported_channel_backups
-        self.data['seed_version'] = 41
-
-    def _convert_version_42(self):
-        # in OnchainInvoice['outputs'], convert values from None to 0
-        if not self._is_upgrade_method_needed(41, 41):
-            return
-        PR_TYPE_ONCHAIN = 0
-        requests = self.data.get('payment_requests', {})
-        invoices = self.data.get('invoices', {})
-        for d in [invoices, requests]:
-            for key, item in list(d.items()):
-                if item['type'] == PR_TYPE_ONCHAIN:
-                    item['outputs'] = [(_type, addr, (val or 0))
-                                       for _type, addr, val in item['outputs']]
-        self.data['seed_version'] = 42
-
-    def _convert_version_43(self):
-        if not self._is_upgrade_method_needed(42, 42):
-            return
-        channels = self.data.pop('channels', {})
-        for k, c in channels.items():
-            log = c['log']
-            c['fail_htlc_reasons'] = log.pop('fail_htlc_reasons', {})
-            c['unfulfilled_htlcs'] = log.pop('unfulfilled_htlcs', {})
-            log["1"]['unacked_updates'] = log.pop('unacked_local_updates2', {})
-        self.data['channels'] = channels
-        self.data['seed_version'] = 43
-
-    def _convert_version_44(self):
-        if not self._is_upgrade_method_needed(43, 43):
-            return
-        channels = self.data.get('channels', {})
-        for key, item in channels.items():
-            if bool(item.get('static_remotekey_enabled')):
-                channel_type = ChannelType.OPTION_STATIC_REMOTEKEY
-            else:
-                channel_type = ChannelType(0)
-            item.pop('static_remotekey_enabled', None)
-            item['channel_type'] = channel_type
-        self.data['seed_version'] = 44
-
-    def _convert_version_45(self):
-        from .lnaddr import lndecode
-        if not self._is_upgrade_method_needed(44, 44):
-            return
-        swaps = self.data.get('submarine_swaps', {})
-        for key, item in swaps.items():
-            item['receive_address'] = None
-        # note: we set height to zero
-        # the new key for all requests is a wallet address, not done here
-        for name in ['invoices', 'payment_requests']:
-            invoices = self.data.get(name, {})
-            for key, item in invoices.items():
-                is_lightning = item['type'] == 2
-                lightning_invoice = item['invoice'] if is_lightning else None
-                outputs = item['outputs'] if not is_lightning else None
-                bip70 = item['bip70'] if not is_lightning else None
-                if is_lightning:
-                    lnaddr = lndecode(item['invoice'])
-                    amount_msat = lnaddr.get_amount_msat()
-                    timestamp = lnaddr.date
-                    exp_delay = lnaddr.get_expiry()
-                    message = lnaddr.get_description()
-                    height = 0
-                else:
-                    amount_sat = item['amount_sat']
-                    amount_msat = amount_sat * 1000 if amount_sat not in [None, '!'] else amount_sat
-                    message = item['message']
-                    timestamp = item['time']
-                    exp_delay = item['exp']
-                    height = item['height']
-
-                invoices[key] = {
-                    'amount_msat':amount_msat,
-                    'message':message,
-                    'time':timestamp,
-                    'exp':exp_delay,
-                    'height':height,
-                    'outputs':outputs,
-                    'bip70':bip70,
-                    'lightning_invoice':lightning_invoice,
-                }
-        self.data['seed_version'] = 45
-
-    def _convert_invoices_keys(self, invoices):
-        # recalc keys of outgoing on-chain invoices
-        from .crypto import sha256d
-        def get_id_from_onchain_outputs(raw_outputs, timestamp):
-            outputs = [PartialTxOutput.from_legacy_tuple(*output) for output in raw_outputs]
-            outputs_str = "\n".join(f"{txout.scriptpubkey.hex()}, {txout.value}" for txout in outputs)
-            return sha256d(outputs_str + "%d" % timestamp).hex()[0:10]
-        for key, item in list(invoices.items()):
-            is_lightning = item['lightning_invoice'] is not None
-            if is_lightning:
-                continue
-            outputs_raw = item['outputs']
-            assert outputs_raw, outputs_raw
-            timestamp = item['time']
-            newkey = get_id_from_onchain_outputs(outputs_raw, timestamp)
-            if newkey != key:
-                invoices[newkey] = item
-                del invoices[key]
-
-    def _convert_version_46(self):
-        if not self._is_upgrade_method_needed(45, 45):
-            return
-        invoices = self.data.get('invoices', {})
-        self._convert_invoices_keys(invoices)
-        self.data['seed_version'] = 46
-
-    def _convert_version_47(self):
-        from .lnaddr import lndecode
-        if not self._is_upgrade_method_needed(46, 46):
-            return
-        # recalc keys of requests
-        requests = self.data.get('payment_requests', {})
-        for key, item in list(requests.items()):
-            lnaddr = item.get('lightning_invoice')
-            if lnaddr:
-                lnaddr = lndecode(lnaddr)
-                rhash = lnaddr.paymenthash.hex()
-                if key != rhash:
-                    requests[rhash] = item
-                    del requests[key]
-        self.data['seed_version'] = 47
-
-    def _convert_version_48(self):
-        # fix possible corruption of invoice amounts, see #7774
-        if not self._is_upgrade_method_needed(47, 47):
-            return
-        invoices = self.data.get('invoices', {})
-        for key, item in list(invoices.items()):
-            if item['amount_msat'] == 1000 * "!":
-                item['amount_msat'] = "!"
-        self.data['seed_version'] = 48
-
-    def _convert_version_49(self):
-        if not self._is_upgrade_method_needed(48, 48):
-            return
-        channels = self.data.get('channels', {})
-        legacy_chans = [chan_dict for chan_dict in channels.values()
-                        if chan_dict['channel_type'] == ChannelType.OPTION_LEGACY_CHANNEL]
-        if legacy_chans:
-            raise WalletFileException(
-                f"This wallet contains {len(legacy_chans)} lightning channels of type 'LEGACY'. "
-                f"These channels were created using unreleased development versions of Electrum "
-                f"before the first lightning-capable release of 4.0, and are not supported anymore. "
-                f"Please use Electrum 4.3.0 to open this wallet, close the channels, "
-                f"and delete them from the wallet."
-            )
-        self.data['seed_version'] = 49
-
-    def _convert_version_50(self):
-        if not self._is_upgrade_method_needed(49, 49):
-            return
-        requests = self.data.get('payment_requests', {})
-        self._convert_invoices_keys(requests)
-        self.data['seed_version'] = 50
-
-    def _convert_version_51(self):
-        from .lnaddr import lndecode
-        if not self._is_upgrade_method_needed(50, 50):
-            return
-        requests = self.data.get('payment_requests', {})
-        for key, item in list(requests.items()):
-            lightning_invoice = item.pop('lightning_invoice')
-            if lightning_invoice is None:
-                payment_hash = None
-            else:
-                lnaddr = lndecode(lightning_invoice)
-                payment_hash = lnaddr.paymenthash.hex()
-            item['payment_hash'] = payment_hash
-        self.data['seed_version'] = 51
-
-    def _detect_insane_version_51(self) -> int:
-        """Returns 0 if file okay,
-        error code 1: multisig wallet has old_mpk
-        error code 2: multisig wallet has mixed Ypub/Zpub
-        """
-        assert self.get('seed_version') == 51
-        xpub_type = None
-        for ks_name in ['x{}/'.format(i) for i in range(1, 16)]:  # having any such field <=> multisig wallet
-            ks = self.data.get(ks_name, None)
-            if ks is None: continue
-            ks_type = ks.get('type')
-            if ks_type == "old":
-                return 1  # error
-            assert ks_type in ("bip32", "hardware"), f"unexpected {ks_type=}"
-            xpub = ks.get('xpub') or None
-            assert xpub is not None
-            assert isinstance(xpub, str)
-            if xpub_type is None:  # first iter
-                xpub_type = xpub[0:4]
-            if xpub[0:4] != xpub_type:
-                return 2  # error
-        # looks okay
-        return 0
-
-    def _convert_version_52(self):
-        if not self._is_upgrade_method_needed(51, 51):
-            return
-        if (error_code := self._detect_insane_version_51()) != 0:
-            # should not get here; get_seed_version should have caught this
-            raise Exception(f'unsupported wallet file: version_51 with error {error_code}')
-        self.data['seed_version'] = 52
-
-    def _convert_version_53(self):
-        if not self._is_upgrade_method_needed(52, 52):
-            return
-        cbs = self.data.get('imported_channel_backups', {})
-        for channel_id, cb in list(cbs.items()):
-            if 'local_payment_pubkey' not in cb:
-                cb['local_payment_pubkey'] = None
-        self.data['seed_version'] = 53
-
-    def _convert_version_54(self):
-        # note: similar to convert_version_38
-        if not self._is_upgrade_method_needed(53, 53):
-            return
-        from .bitcoin import TOTAL_COIN_SUPPLY_LIMIT_IN_BTC, COIN
-        max_sats = TOTAL_COIN_SUPPLY_LIMIT_IN_BTC * COIN
-        requests = self.data.get('payment_requests', {})
-        invoices = self.data.get('invoices', {})
-        for d in [invoices, requests]:
-            for key, item in list(d.items()):
-                amount_msat = item['amount_msat']
-                if amount_msat == '!':
-                    continue
-                if not (isinstance(amount_msat, int) and 0 <= amount_msat <= max_sats * 1000):
-                    del d[key]
-        self.data['seed_version'] = 54
-
-    def _convert_imported(self):
-        if not self._is_upgrade_method_needed(0, 13):
-            return
-
-        # '/x' is the internal ID for imported accounts
-        d = self.get('accounts', {}).get('/x', {}).get('imported',{})
-        if not d:
-            return False
-        addresses = []
-        keypairs = {}
-        for addr, v in d.items():
-            pubkey, privkey = v
-            if privkey:
-                keypairs[pubkey] = privkey
-            else:
-                addresses.append(addr)
-        if addresses and keypairs:
-            raise WalletFileException('mixed addresses and privkeys')
-        elif addresses:
-            self.put('addresses', addresses)
-            self.put('accounts', None)
-        elif keypairs:
-            self.put('wallet_type', 'standard')
-            self.put('key_type', 'imported')
-            self.put('keypairs', keypairs)
-            self.put('accounts', None)
-        else:
-            raise WalletFileException('no addresses or privkeys')
-
-    def _convert_account(self):
-        if not self._is_upgrade_method_needed(0, 13):
-            return
-        self.put('accounts', None)
-
->>>>>>> b5654b64
     def _is_upgrade_method_needed(self, min_version, max_version):
         assert min_version <= max_version
         cur_version = self.get_seed_version()
@@ -1539,7 +607,7 @@
             for i, addr in enumerate(self.change_addresses):
                 self._addr_to_addr_index[addr] = (1, i)
 
-    def load_assets(self):
+    def _load_assets(self):
         """ called from Abstract_Wallet.__init__ """
         if 'assets_to_watch' not in self.data:
             self.data['assets_to_watch'] = set()
@@ -1943,72 +1011,6 @@
         self.tx_fees.clear()
         self._prevouts_by_scripthash.clear()
 
-<<<<<<< HEAD
-    def _convert_dict(self, path, key, v):
-        if key == 'transactions':
-            # note: for performance, "deserialize=False" so that we will deserialize these on-demand
-            v = dict((k, tx_from_any(x, deserialize=False)) for k, x in v.items())
-        if key == 'invoices':
-            v = dict((k, Invoice(**x)) for k, x in v.items())
-        if key == 'payment_requests':
-            v = dict((k, Request(**x)) for k, x in v.items())
-        elif key == 'adds':
-            v = dict((k, UpdateAddHtlc.from_tuple(*x)) for k, x in v.items())
-        elif key == 'fee_updates':
-            v = dict((k, FeeUpdate(**x)) for k, x in v.items())
-        elif key == 'submarine_swaps':
-            v = dict((k, SwapData(**x)) for k, x in v.items())
-        elif key == 'imported_channel_backups':
-            v = dict((k, ImportedChannelBackupStorage(**x)) for k, x in v.items())
-        elif key == 'onchain_channel_backups':
-            v = dict((k, OnchainChannelBackupStorage(**x)) for k, x in v.items())
-        elif key == 'tx_fees':
-            v = dict((k, TxFeesValue(*x)) for k, x in v.items())
-        elif key == 'prevouts_by_scripthash':
-            v = dict((k, {(prevout, value, asset) for (prevout, value, asset) in x}) for k, x in v.items())
-        elif key == 'buckets':
-            v = dict((k, ShachainElement(bfh(x[0]), int(x[1]))) for k, x in v.items())
-        elif key == 'data_loss_protect_remote_pcp':
-            v = dict((k, bfh(x)) for k, x in v.items())
-        elif key == 'verified_asset_metadata':
-            v = dict((k, (
-                AssetMetadata(**metadata),
-                (TxOutpoint.from_json(tup1[0]), tup1[1]),
-                (TxOutpoint.from_json(tup2[0]), tup2[1]) if tup2 else None,
-                (TxOutpoint.from_json(tup3[0]), tup3[1]) if tup3 else None,
-            )) for k, (metadata, tup1, tup2, tup3) in v.items())
-        elif key == 'atomic_swap':
-            v = dict((k, AtomicSwap(**swap)) for k, swap in v.items())
-        # convert htlc_id keys to int
-        if key in ['adds', 'locked_in', 'settles', 'fails', 'fee_updates', 'buckets',
-                   'unacked_updates', 'unfulfilled_htlcs', 'fail_htlc_reasons', 'onion_keys']:
-            v = dict((int(k), x) for k, x in v.items())
-        # convert keys to HTLCOwner
-        if key == 'log' or (path and path[-1] in ['locked_in', 'fails', 'settles']):
-            if "1" in v:
-                v[LOCAL] = v.pop("1")
-                v[REMOTE] = v.pop("-1")
-        return v
-
-    def _convert_value(self, path, key, v):
-        if key == 'local_config':
-            v = LocalConfig(**v)
-        elif key == 'remote_config':
-            v = RemoteConfig(**v)
-        elif key == 'constraints':
-            v = ChannelConstraints(**v)
-        elif key == 'funding_outpoint':
-            v = Outpoint(**v)
-        elif key == 'channel_type':
-            v = ChannelType(v)
-        elif key == 'db_metadata':
-            v = DBMetadata(**v)
-        elif key in ('assets_to_watch', 'asset_blacklist', 'broadcasts_to_watch', 'non_deterministic_txo_scriptpubkey'):
-            v = set(v)
-        return v
-
-=======
->>>>>>> b5654b64
     def _should_convert_to_stored_dict(self, key) -> bool:
         if key == 'keystore':
             return False
